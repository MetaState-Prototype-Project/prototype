--- conflicted
+++ resolved
@@ -305,12 +305,7 @@
         
         // For Message entities, only process if they are system messages
         if (tableName === "messages") {
-            // Check if this is a system message (starts with $$system-message$$)
-<<<<<<< HEAD
             const isSystemMessage = data.text && data.text.includes('$$system-message$$');
-=======
-            const isSystemMessage = data.content && typeof data.content === 'string' && data.content.startsWith('$$system-message$$');
->>>>>>> cb3eae3b
             
             if (!isSystemMessage) {
                 console.log("📝 Skipping non-system message:", data.id);
