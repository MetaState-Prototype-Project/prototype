<script lang="ts">
	import { onNavigate } from '$app/navigation';
	import { isNavigatingThroughNav } from '$lib/store/store.svelte';
	import '../app.css';

	let { children } = $props();

	let previousRoute = null;

	onNavigate((navigation) => {
		if (!document.startViewTransition) return;
		if (!window.matchMedia('(max-width: 768px)').matches) {
			return;
		}

		const currentRoute = navigation.from?.url.pathname;
		const targetRoute = navigation.to?.url.pathname;

		if (currentRoute === targetRoute) {
			return;
		}
		if (!isNavigatingThroughNav.value) {
			const currentDirection = 'right';
			document.documentElement.setAttribute('data-transition', currentDirection);
			previousRoute = targetRoute;
		}

		return new Promise((resolve) => {
			document.startViewTransition(async () => {
				resolve();
				await navigation.complete;
			});
		});
	});
</script>

<<<<<<< HEAD
<main class="h-[100dvh] overflow-hidden px-4 md:px-0">
=======
<main class="h-[100dvh] md:px-0">
>>>>>>> d470d6ae
	{@render children()}
</main><|MERGE_RESOLUTION|>--- conflicted
+++ resolved
@@ -34,10 +34,6 @@
 	});
 </script>
 
-<<<<<<< HEAD
 <main class="h-[100dvh] overflow-hidden px-4 md:px-0">
-=======
-<main class="h-[100dvh] md:px-0">
->>>>>>> d470d6ae
 	{@render children()}
 </main>