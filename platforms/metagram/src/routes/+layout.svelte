<script lang="ts">
	import { onNavigate } from '$app/navigation';
	import { isNavigatingThroughNav } from '$lib/store/store.svelte';
	import { onMount } from 'svelte';
	import '../app.css';

	let { children } = $props();

	let previousRoute = null;
	let showSplashScreen = $state(true);

	onNavigate((navigation) => {
		if (!document.startViewTransition) return;
		if (!window.matchMedia('(max-width: 768px)').matches) {
			return;
		}

		const currentRoute = navigation.from?.url.pathname;
		const targetRoute = navigation.to?.url.pathname;

		if (currentRoute === targetRoute) {
			return;
		}
		if (!isNavigatingThroughNav.value) {
			const currentDirection = 'right';
			document.documentElement.setAttribute('data-transition', currentDirection);
			previousRoute = targetRoute;
		}

		return new Promise((resolve) => {
			document.startViewTransition(async () => {
				resolve();
				await navigation.complete;
			});
		});
	});
	
	onMount(() => {
		setTimeout(() => {
			showSplashScreen = false;
		}, 2500)
	})
</script>

<<<<<<< HEAD
<main class="h-[100dvh] overflow-hidden md:px-0">
=======
{#if showSplashScreen}
<main class="h-[100dvh] w-full grid items-center justify-center">
	<img src="/images/Logo.svg" alt="logo">
</main>
{:else}
<main class="h-[100dvh] overflow-hidden px-4 md:px-0">
>>>>>>> 26dc10f5
	{@render children()}
</main>
{/if}<|MERGE_RESOLUTION|>--- conflicted
+++ resolved
@@ -34,24 +34,20 @@
 			});
 		});
 	});
-	
+
 	onMount(() => {
 		setTimeout(() => {
 			showSplashScreen = false;
-		}, 2500)
-	})
+		}, 2500);
+	});
 </script>
 
-<<<<<<< HEAD
-<main class="h-[100dvh] overflow-hidden md:px-0">
-=======
 {#if showSplashScreen}
-<main class="h-[100dvh] w-full grid items-center justify-center">
-	<img src="/images/Logo.svg" alt="logo">
-</main>
+	<main class="grid h-[100dvh] w-full items-center justify-center">
+		<img src="/images/Logo.svg" alt="logo" />
+	</main>
 {:else}
-<main class="h-[100dvh] overflow-hidden px-4 md:px-0">
->>>>>>> 26dc10f5
-	{@render children()}
-</main>
+	<main class="h-[100dvh] overflow-hidden px-4 md:px-0">
+		{@render children()}
+	</main>
 {/if}