--- conflicted
+++ resolved
@@ -89,14 +89,8 @@
 			<Post
 				avatar={post.avatar}
 				username={post.username}
-<<<<<<< HEAD
-				imgUri={post.imgUri}
 				caption={post.caption}
-=======
-				imgUris={post.imgUri}
-				postAlt={post.postAlt}
-				text={post.text}
->>>>>>> 26dc10f5
+				imgUris={[post.imgUri]}
 				time={post.time}
 				count={post.count}
 				callback={{
