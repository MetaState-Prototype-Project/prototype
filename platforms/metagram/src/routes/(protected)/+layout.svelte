--- conflicted
+++ resolved
@@ -8,25 +8,6 @@
 
 	let route = $derived(page.url.pathname);
 	let heading = $state('');
-<<<<<<< HEAD
-
-	$effect(() => {
-		if (route.includes('home')) {
-			heading = 'Feed';
-		} else if (route.includes('discover')) {
-			heading = 'Search';
-		} else if (route.includes('post')) {
-			heading = 'Post';
-		} else if (route.includes('messages')) {
-			heading = 'Messages';
-		} else if (route.includes('settings')) {
-			heading = 'Settings';
-		} else if (route.includes('profile')) {
-			heading = 'Profile';
-		} else {
-			heading = '';
-		}
-=======
 
 	const routeToHeading: Record<string, string> = {
 		'/home': 'Feed',
@@ -39,14 +20,12 @@
 
 	$effect(() => {
 		heading = routeToHeading[route] ?? heading;
->>>>>>> 36f772a6
 	});
 </script>
 
 <main class="block h-[100dvh] grid-cols-[20vw_auto_30vw] md:grid">
 	<SideBar profileSrc="https://picsum.photos/200" handlePost={async () => alert('adas')} />
-<<<<<<< HEAD
-	<section class="md:pt-8">
+	<section class="mx-4 md:mx-8 md:pt-10">
 		<div class="flex justify-between">
 			<Header variant="primary" {heading} />
 			{#if route === '/profile'}
@@ -61,10 +40,6 @@
 				</div>
 			{/if}
 		</div>
-=======
-	<section class="mx-4 md:mx-8 md:pt-10">
-		<Header variant="primary" {heading} />
->>>>>>> 36f772a6
 		{@render children()}
 	</section>
 	<BottomNav profileSrc="https://picsum.photos/200" />
