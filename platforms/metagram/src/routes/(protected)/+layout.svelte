--- conflicted
+++ resolved
@@ -6,15 +6,10 @@
 	import UserRequest from '$lib/fragments/UserRequest/UserRequest.svelte';
 	import { showComments } from '$lib/store/store.svelte';
 	import type { CommentType } from '$lib/types';
-<<<<<<< HEAD
-	import Button from '$lib/ui/Button/Button.svelte';
-	import Label from '$lib/ui/Label/Label.svelte';
-	import Textarea from '$lib/ui/Textarea/Textarea.svelte';
+	import { Button, Label, Textarea } from '$lib/ui';
+	import { ArrowLeft02Icon } from '@hugeicons/core-free-icons';
+	import { HugeiconsIcon } from '@hugeicons/svelte';
 	import type { CupertinoPane } from 'cupertino-pane';
-=======
-	import { ArrowLeft01Icon, ArrowLeft02Icon } from '@hugeicons/core-free-icons';
-	import { HugeiconsIcon } from '@hugeicons/svelte';
->>>>>>> 52fa5ad8
 	let { children } = $props();
 
 	let route = $derived(page.url.pathname);
@@ -23,16 +18,12 @@
 	let commentInput: HTMLInputElement | undefined = $state();
 	let _comments = $state(comments);
 	let activeReplyToId: string | null = $state(null);
-<<<<<<< HEAD
-	let chatFriendId = $state();
 	let paneModal: CupertinoPane | undefined = $state();
 	let files: FileList | undefined = $state();
 	let imagePreviews: string[] = $state([]);
 	let isAddCaption: boolean = $state(false);
 	let caption: string = $state('');
-=======
 	let idFromParams = $state();
->>>>>>> 52fa5ad8
 
 	const handleSend = async () => {
 		const newComment = {
@@ -110,17 +101,12 @@
 <main
 	class={`block h-[100dvh] ${route !== '/home' && route !== '/messages' && route !== '/profile' && route !== '/settings' && !route.includes('/profile') ? 'grid-cols-[20vw_auto]' : 'grid-cols-[20vw_auto_30vw]'} md:grid`}
 >
-<<<<<<< HEAD
 	<SideBar
 		profileSrc="https://picsum.photos/200"
 		handlePost={async () => {
 			if (paneModal) paneModal.present({ animate: true });
 		}}
 	/>
-	<section class="hide-scrollbar h-[100dvh] overflow-y-auto px-4 pb-8 md:px-8 md:pt-8">
-		<div class="flex items-center justify-between">
-=======
-	<SideBar profileSrc="https://picsum.photos/200" handlePost={async () => alert('adas')} />
 	<section class="hide-scrollbar h-[100dvh] overflow-y-auto px-4 pb-16 md:px-8 md:pt-8">
 		{#if route === '/profile/post'}
 			<button
@@ -130,7 +116,6 @@
 				<HugeiconsIcon icon={ArrowLeft02Icon} size={24} color="var(--color-black)" />
 			</button>
 		{:else}
->>>>>>> 52fa5ad8
 			<Header
 				variant={route === `/messages/${idFromParams}`
 					? 'secondary'
@@ -218,7 +203,7 @@
 	{:else}
 		<Label>Add a Caption</Label>
 		<Textarea class="mb-4" bind:value={caption} placeholder="enter caption" />
-		<div class="mb-4 grid grid-cols-3 gap-2">
+		<div class="mb-4 flex items-center gap-2">
 			{#each imagePreviews as src}
 				<div class="h-[100px] w-[80px] overflow-hidden rounded-lg border">
 					<!-- svelte-ignore a11y_img_redundant_alt -->
