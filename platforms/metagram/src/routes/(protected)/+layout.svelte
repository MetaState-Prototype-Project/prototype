--- conflicted
+++ resolved
@@ -1,14 +1,10 @@
 <script lang="ts">
+	import { goto } from '$app/navigation';
 	import { page } from '$app/state';
 	import { comments } from '$lib/dummyData';
-<<<<<<< HEAD
-	import { BottomNav, Header, Comment, MessageInput } from '$lib/fragments';
-	import SideBar from '$lib/fragments/SideBar/SideBar.svelte';
-=======
 	import { BottomNav, Header, Comment, MessageInput, SideBar } from '$lib/fragments';
 	import UserRequest from '$lib/fragments/UserRequest/UserRequest.svelte';
 	import { Settings } from '$lib/icons';
->>>>>>> 26dc10f5
 	import { showComments } from '$lib/store/store.svelte';
 	import type { CommentType } from '$lib/types';
 	let { children } = $props();
@@ -76,35 +72,26 @@
 	});
 </script>
 
-<<<<<<< HEAD
-<main class={`block h-[100dvh] md:grid md:grid-cols-[20vw_auto_30vw]`}>
-	<SideBar profileSrc="https://picsum.photos/200" handlePost={async () => alert('asdf')} />
-	<section class={`${route === '/profile' ? '' : 'mx-4 md:mx-8 md:pt-8'}`}>
-		{#if route !== '/profile'}
-			<Header variant="primary" {heading} />
-		{/if}
-		{@render children()}
-	</section>
-	<aside
-		class="hide-scrollbar relative hidden h-[100dvh] overflow-y-scroll border border-e-0 border-t-0 border-b-0 border-s-gray-200 px-8 pt-14 md:block"
-	>
-		{#if route === '/home'}
-			{#if showComments.value}
-=======
 <main
-	class={`block h-[100dvh] ${route !== '/home' && route !== '/messages' ? 'grid-cols-[20vw_auto]' : 'grid-cols-[20vw_auto_30vw]'} md:grid`}
+	class={`block h-[100dvh] ${route !== '/home' && route !== '/messages' && route !== '/profile' && route !== '/settings' ? 'grid-cols-[20vw_auto]' : 'grid-cols-[20vw_auto_30vw]'} md:grid`}
 >
 	<SideBar profileSrc="https://picsum.photos/200" handlePost={async () => alert('adas')} />
-	<section class="hide-scrollbar h-[100dvh] overflow-y-auto px-4 pb-8 md:px-8 md:pt-8">
+	<section
+		class="hide-scrollbar h-[100dvh] overflow-y-auto ${route !== '/profile'
+			? 'px-4 pb-8 md:px-8 md:pt-8'
+			: ''}"
+	>
 		<div class="flex items-center justify-between">
-			<Header
-				variant={route === `/messages/${chatFriendId}` ? 'secondary' : 'primary'}
-				{heading}
-				options={[
-					{ name: 'Report', handler: () => alert('report') },
-					{ name: 'Clear chat', handler: () => alert('clear') }
-				]}
-			/>
+			{#if route !== '/profile'}
+				<Header
+					variant={route === `/messages/${chatFriendId}` ? 'secondary' : 'primary'}
+					{heading}
+					options={[
+						{ name: 'Report', handler: () => alert('report') },
+						{ name: 'Clear chat', handler: () => alert('clear') }
+					]}
+				/>
+			{/if}
 			{#if route === '/profile'}
 				<div class="mb-6 flex md:hidden">
 					<button
@@ -149,7 +136,6 @@
 					</ul>
 				{/if}
 			{:else if route === '/messages'}
->>>>>>> 26dc10f5
 				<ul class="pb-4">
 					<h2 class="text-black-600 mb-6 text-center">Other people you may know</h2>
 					{#each { length: 5 } as _}
@@ -164,16 +150,10 @@
 					{/each}
 				</ul>
 			{/if}
-<<<<<<< HEAD
-		{/if}
-	</aside>
-	<BottomNav profileSrc="https://picsum.photos/200" />
-=======
 		</aside>
 	{/if}
 
 	{#if route !== `/messages/${chatFriendId}`}
 		<BottomNav class="btm-nav" profileSrc="https://picsum.photos/200" />
 	{/if}
->>>>>>> 26dc10f5
 </main>