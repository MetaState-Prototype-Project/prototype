--- conflicted
+++ resolved
@@ -3,15 +3,10 @@
 	import { comments } from '$lib/dummyData';
 	import { BottomNav, Header, Comment, MessageInput } from '$lib/fragments';
 	import SideBar from '$lib/fragments/SideBar/SideBar.svelte';
-<<<<<<< HEAD
-=======
-	import { Settings } from '$lib/icons';
 	import { showComments } from '$lib/store/store.svelte';
 	import type { CommentType } from '$lib/types';
 	let { children } = $props();
->>>>>>> f4462564
 
-	let { children } = $props();
 	let route = $derived(page.url.pathname);
 	let heading = $state('');
 	let commentValue: string = $state('');
@@ -31,7 +26,6 @@
 			time: 'Just now',
 			replies: []
 		};
-
 		if (activeReplyToId) {
 			// Find the parent comment by id and push reply
 			const addReplyToComment = (commentsArray: CommentType[]) => {
@@ -73,25 +67,18 @@
 	});
 </script>
 
-<main
-	class={`block h-[100dvh] ${route !== '/home' ? 'grid-cols-[20vw_auto]' : 'grid-cols-[20vw_auto_30vw]'} md:grid`}
->
-	<SideBar profileSrc="https://picsum.photos/200" handlePost={async () => alert('adas')} />
-<<<<<<< HEAD
-	<section class=" {route === '/profile' ? '' : 'mx-4 md:mx-8 md:pt-8'}">
+<main class={`block h-[100dvh] md:grid md:grid-cols-[20vw_auto_30vw]`}>
+	<SideBar profileSrc="https://picsum.photos/200" handlePost={async () => alert('asdf')} />
+	<section class={`${route === '/profile' ? '' : 'mx-4 md:mx-8 md:pt-8'}`}>
 		{#if route !== '/profile'}
-=======
-	<section class="px-4 md:px-8 md:pt-8">
-		<div class="flex items-center justify-between">
->>>>>>> f4462564
 			<Header variant="primary" {heading} />
 		{/if}
 		{@render children()}
 	</section>
-	{#if route === '/home'}
-		<aside
-			class="hide-scrollbar relative hidden h-[100dvh] overflow-y-scroll border border-e-0 border-t-0 border-b-0 border-s-gray-200 px-8 pt-14 md:block"
-		>
+	<aside
+		class="hide-scrollbar relative hidden h-[100dvh] overflow-y-scroll border border-e-0 border-t-0 border-b-0 border-s-gray-200 px-8 pt-14 md:block"
+	>
+		{#if route === '/home'}
 			{#if showComments.value}
 				<ul class="pb-4">
 					<h3 class="text-black-600 mb-6 text-center">{comments.length} Comments</h3>
@@ -116,7 +103,7 @@
 					/>
 				</ul>
 			{/if}
-		</aside>
-	{/if}
+		{/if}
+	</aside>
 	<BottomNav profileSrc="https://picsum.photos/200" />
 </main>