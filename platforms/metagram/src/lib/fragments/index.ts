--- conflicted
+++ resolved
@@ -8,12 +8,8 @@
 export { default as ActionMenu } from './ActionMenu/ActionMenu.svelte';
 export { default as Modal } from './Modal/Modal.svelte';
 export { default as SideBar } from './SideBar/SideBar.svelte';
-<<<<<<< HEAD
-export { default as Post } from './Post/Post.svelte';
-export { default as Comment } from './Comment/Comment.svelte';
-=======
 export { default as RightAside } from './RightAside/RightAside.svelte';
 export { default as SettingsToggleButton } from './SettingsToggleButton/SettingsToggleButton.svelte';
 export { default as Post } from './Post/Post.svelte';
-export { default as SettingsDeleteButton } from './SettingsDeleteButton/SettingsDeleteButton.svelte';
->>>>>>> d470d6ae
+export { default as Comment } from './Comment/Comment.svelte';
+export { default as SettingsDeleteButton } from './SettingsDeleteButton/SettingsDeleteButton.svelte';