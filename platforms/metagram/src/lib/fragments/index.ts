--- conflicted
+++ resolved
@@ -8,9 +8,6 @@
 export { default as ActionMenu } from './ActionMenu/ActionMenu.svelte';
 export { default as Modal } from './Modal/Modal.svelte';
 export { default as SideBar } from './SideBar/SideBar.svelte';
-<<<<<<< HEAD
 export { default as RightAside } from './RightAside/RightAside.svelte';
 export { default as SettingsToggleButton } from './SettingsToggleButton/SettingsToggleButton.svelte';
-=======
-export { default as Post } from './Post/Post.svelte';
->>>>>>> 36f772a6
+export { default as Post } from './Post/Post.svelte';