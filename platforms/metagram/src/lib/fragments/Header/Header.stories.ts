--- conflicted
+++ resolved
@@ -2,11 +2,7 @@
 import Header from './Header.svelte';
 
 export default {
-<<<<<<< HEAD
-	title: 'Fragments/Header',
-=======
 	title: 'UI/Header',
->>>>>>> 29af7fe3
 	component: Header,
 	tags: ['autodocs'],
 	render: (args: { Component: Header; props: ComponentProps<typeof Header> }) => ({
