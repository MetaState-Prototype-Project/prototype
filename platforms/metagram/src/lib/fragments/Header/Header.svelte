--- conflicted
+++ resolved
@@ -47,11 +47,7 @@
 
 	const classes = $derived({
 		common: cn(
-<<<<<<< HEAD
 			'flex items-center justify-between my-4 pb-2 border-b-[1px] md:border-0 border-grey'
-=======
-			'w-full flex items-center justify-between my-4 pb-6 border-b-[1px] md:border-0 border-grey'
->>>>>>> 26dc10f5
 		),
 		text: variantClasses[variant].text,
 		background: variantClasses[variant].background
