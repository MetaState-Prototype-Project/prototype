<script lang="ts">
	import { Avatar, Input } from '$lib/ui';
	import { cn } from '$lib/utils';
	import { ImageCompositionOvalIcon, PlusSignIcon, SentIcon } from '@hugeicons/core-free-icons';
	import { HugeiconsIcon } from '@hugeicons/svelte';
	import type { HTMLAttributes } from 'svelte/elements';

	interface IMessageInputProps extends HTMLAttributes<HTMLElement> {
		variant: 'comment' | 'dm';
		input?: HTMLInputElement;
		src: string;
		value: string;
		placeholder?: string;
		files?: FileList | undefined;
		handleAdd?: () => void;
		handleSend: () => Promise<void>;
	}

	let {
		variant = 'comment',
		src = 'https://www.gravatar.com/avatar/2c7d99fe281ecd3bcd65ab915bac6dd5?s=250',
		value = $bindable(),
<<<<<<< HEAD
=======
		input = $bindable(),
>>>>>>> f4462564
		placeholder,
		files = $bindable(),
		handleAdd,
		handleSend,
		...restProps
	}: IMessageInputProps = $props();

	let fileInput: HTMLInputElement | undefined = $state();

	const cBase = 'flex items-center justify-between gap-2';
</script>

<div {...restProps} class={cn([cBase, restProps.class].join(' '))}>
	{#if variant === 'comment'}
		<Avatar size="sm" {src} />
	{:else}
		<!-- svelte-ignore a11y_click_events_have_key_events -->
		<!-- svelte-ignore a11y_no_static_element_interactions -->
		<button
			type="button"
			class="bg-grey flex aspect-square h-13 w-13 items-center justify-center rounded-full border-0 p-0"
			onclick={handleAdd}
			aria-label="Add attachment"
		>
			<HugeiconsIcon size="24px" icon={PlusSignIcon} color="var(--color-black-400)" />
		</button>
	{/if}
	<Input type="text" bind:input bind:value {placeholder} />
	{#if value || variant === 'dm'}
		<!-- svelte-ignore a11y_click_events_have_key_events -->
		<!-- svelte-ignore a11y_no_static_element_interactions -->
		<div
			class="bg-grey flex aspect-square h-13 w-13 items-center justify-center rounded-full"
			onclick={handleSend}
		>
			<HugeiconsIcon size="24px" icon={SentIcon} color="var(--color-black-400)" />
		</div>
	{:else}
		<div class="bg-grey flex aspect-square h-13 w-13 items-center justify-center rounded-full">
			<input
				id="add-image"
				type="file"
				class="hidden"
				accept="image/*"
				bind:files
				bind:this={fileInput}
			/>
			<button
				type="button"
				class="bg-grey flex aspect-square h-13 w-13 items-center justify-center rounded-full border-0 p-0"
				aria-label="add-image"
				onclick={() => fileInput?.click()}
			>
				<HugeiconsIcon
					size="24px"
					icon={ImageCompositionOvalIcon}
					color="var(--color-black-400)"
				/>
			</button>
		</div>
	{/if}
</div><|MERGE_RESOLUTION|>--- conflicted
+++ resolved
@@ -20,10 +20,7 @@
 		variant = 'comment',
 		src = 'https://www.gravatar.com/avatar/2c7d99fe281ecd3bcd65ab915bac6dd5?s=250',
 		value = $bindable(),
-<<<<<<< HEAD
-=======
 		input = $bindable(),
->>>>>>> f4462564
 		placeholder,
 		files = $bindable(),
 		handleAdd,
