<<<<<<< HEAD
export { default as Button } from "./Button/Button.svelte";
export { default as Avatar } from "./Avatar/Avatar.svelte";
export { default as Message } from "./Message/Message.svelte";
=======
export { default as Button } from './Button/Button.svelte';
export { default as Avatar } from './Avatar/Avatar.svelte';
export { default as Input } from './Input/Input.svelte';
export { default as Select } from './Select/Select.svelte';
export { default as Label } from './Label/Label.svelte';
export { default as Toggle } from './Toggle/Toggle.svelte';
>>>>>>> a3a9aa06
<|MERGE_RESOLUTION|>--- conflicted
+++ resolved
@@ -1,12 +1,7 @@
-<<<<<<< HEAD
-export { default as Button } from "./Button/Button.svelte";
-export { default as Avatar } from "./Avatar/Avatar.svelte";
 export { default as Message } from "./Message/Message.svelte";
-=======
 export { default as Button } from './Button/Button.svelte';
 export { default as Avatar } from './Avatar/Avatar.svelte';
 export { default as Input } from './Input/Input.svelte';
 export { default as Select } from './Select/Select.svelte';
 export { default as Label } from './Label/Label.svelte';
-export { default as Toggle } from './Toggle/Toggle.svelte';
->>>>>>> a3a9aa06
+export { default as Toggle } from './Toggle/Toggle.svelte';