export { default as Button } from './Button/Button.svelte';
export { default as Avatar } from './Avatar/Avatar.svelte';
export { default as Input } from './Input/Input.svelte';
<<<<<<< HEAD
export { default as Label } from './Label/Label.svelte';
=======
export { default as Toggle } from './Toggle/Toggle.svelte';
>>>>>>> 086feca1
<|MERGE_RESOLUTION|>--- conflicted
+++ resolved
@@ -1,8 +1,5 @@
 export { default as Button } from './Button/Button.svelte';
 export { default as Avatar } from './Avatar/Avatar.svelte';
 export { default as Input } from './Input/Input.svelte';
-<<<<<<< HEAD
 export { default as Label } from './Label/Label.svelte';
-=======
-export { default as Toggle } from './Toggle/Toggle.svelte';
->>>>>>> 086feca1
+export { default as Toggle } from './Toggle/Toggle.svelte';