--- conflicted
+++ resolved
@@ -1,9 +1,6 @@
 export { default as Button } from './Button/Button.svelte';
 export { default as Avatar } from './Avatar/Avatar.svelte';
 export { default as Input } from './Input/Input.svelte';
-<<<<<<< HEAD
 export { default as Select } from './Select/Select.svelte';
-=======
 export { default as Label } from './Label/Label.svelte';
->>>>>>> 5c09e14c
 export { default as Toggle } from './Toggle/Toggle.svelte';