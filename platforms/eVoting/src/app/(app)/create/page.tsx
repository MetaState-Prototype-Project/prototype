"use client";

import React, { useState, useEffect } from "react";
import { useForm } from "react-hook-form";
import { zodResolver } from "@hookform/resolvers/zod";
import { z } from "zod";
import {
    Plus,
    X,
    Eye,
    UserX,
    ChartLine,
    ListOrdered,
    CircleUser,
    Vote,
    Users,
} from "lucide-react";
import { Button } from "@/components/ui/button";
import { Input } from "@/components/ui/input";
import { Label } from "@/components/ui/label";
import { RadioGroup, RadioGroupItem } from "@/components/ui/radio-group";
import { Select, SelectContent, SelectItem, SelectTrigger, SelectValue } from "@/components/ui/select";
import { useToast } from "@/hooks/use-toast";
import { pollApi, type Group } from "@/lib/pollApi";
import { useRouter } from "next/navigation";
import Link from "next/link";

const createPollSchema = z.object({
    title: z.string().min(1, "Poll title is required"),
    mode: z.enum(["normal", "point", "rank"]),
    visibility: z.enum(["public", "private"]),
    groupId: z.string().min(1, "Please select a group"),
    options: z
        .array(z.string().min(1, "Option cannot be empty"))
        .min(2, "At least 2 options required"),
    deadline: z
        .string()
        .min(1, "Deadline is required")
        .refine((val) => {
            const date = new Date(val);
            return !Number.isNaN(date.getTime()) && date > new Date();
        }, "Deadline must be a valid future date"),
});

type CreatePollForm = z.infer<typeof createPollSchema>;

export default function CreatePoll() {
    const { toast } = useToast();
    const router = useRouter();
    const [options, setOptions] = useState<string[]>(["", ""]);
    const [isSubmitting, setIsSubmitting] = useState(false);
    const [groups, setGroups] = useState<Group[]>([]);
    const [isLoadingGroups, setIsLoadingGroups] = useState(true);

    const {
        register,
        handleSubmit,
        setValue,
        watch,
        formState: { errors },
    } = useForm<CreatePollForm>({
        resolver: zodResolver(createPollSchema),
        defaultValues: {
            title: "",
            mode: "normal",
            visibility: "public",
            groupId: "",
            options: ["", ""],
            deadline: "",
        },
    });

    // Fetch user's groups on component mount
    useEffect(() => {
        const fetchGroups = async () => {
            try {
                const userGroups = await pollApi.getUserGroups();
                // Ensure groups is always an array
                setGroups(Array.isArray(userGroups) ? userGroups : []);
            } catch (error) {
                console.error("Failed to fetch groups:", error);
                setGroups([]); // Set empty array on error
                toast({
                    title: "Error",
                    description: "Failed to load your groups. Please try again.",
                    variant: "destructive",
                });
            } finally {
                setIsLoadingGroups(false);
            }
        };

        fetchGroups();
    }, [toast]);


    const watchedMode = watch("mode");
    const watchedVisibility = watch("visibility");

    // Force simple voting when private visibility is selected
    React.useEffect(() => {
        if (watchedVisibility === "private" && watchedMode !== "normal") {
            setValue("mode", "normal");
        }
    }, [watchedVisibility, watchedMode, setValue]);

    const addOption = () => {
        const newOptions = [...options, ""];
        setOptions(newOptions);
        setValue("options", newOptions);
    };

    const removeOption = (index: number) => {
        if (options.length > 2) {
            const newOptions = options.filter((_, i) => i !== index);
            setOptions(newOptions);
            setValue("options", newOptions);
        }
    };

    const updateOption = (index: number, value: string) => {
        const newOptions = [...options];
        newOptions[index] = value;
        setOptions(newOptions);
        setValue("options", newOptions);
    };

    const onSubmit = async (data: CreatePollForm) => {
        setIsSubmitting(true);
        try {
            // Convert local deadline to UTC before sending to backend
            let utcDeadline: string | undefined;
            if (data.deadline) {
                // Create a Date object from the local datetime-local input
                const localDate = new Date(data.deadline);
                // Convert to UTC ISO string
                utcDeadline = localDate.toISOString();
<<<<<<< HEAD
=======
                
                // Show user the timezone conversion for transparency
                const localTime = localDate.toLocaleString();
                const utcTime = new Date(utcDeadline).toLocaleString('en-US', { timeZone: 'UTC' });
                
                console.log('🕐 Deadline conversion:', {
                    local: data.deadline,
                    localTime,
                    utc: utcDeadline,
                    utcTime
                });
                
                toast({
                    title: "Timezone Converted",
                    description: `Local: ${localTime} → UTC: ${utcTime}`,
                    duration: 3000,
                });
>>>>>>> 25bc8687
            }

            await pollApi.createPoll({
                title: data.title,
                mode: data.mode,
                visibility: data.visibility,
                groupId: data.groupId,
                options: data.options.filter(option => option.trim() !== ""),
                deadline: utcDeadline
            });
            
            toast({
                title: "Success!",
                description: "Poll created successfully",
            });
            
            router.push("/");
        } catch (error) {
            console.error("Failed to create poll:", error);
            toast({
                title: "Error",
                description: "Failed to create poll. Please try again.",
                variant: "destructive",
            });
        } finally {
            setIsSubmitting(false);
        }
    };

    return (
        <div className="max-w-2xl mx-auto">
            <h1 className="text-3xl font-bold text-gray-900 mb-8 text-center">
                Create New Vote
            </h1>

            <form
                onSubmit={handleSubmit(onSubmit)}
                className="card p-8 space-y-6"
            >
                {/* Vote Question */}
                <div>
                    <Label className="text-sm font-semibold text-gray-700">
                        Vote Question
                    </Label>
                    <Input
                        {...register("title")}
                        placeholder="Enter your vote question"
                        className="mt-2 focus:ring-(--crimson) focus:border-(--crimson)"
                        required
                    />
                    {errors.title && (
                        <p className="mt-1 text-sm text-red-600">
                            {errors.title.message}
                        </p>
                    )}
                </div>

                {/* Group Selection */}
                <div>
                    <Label className="text-sm font-semibold text-gray-700">
                        Group
                    </Label>
                    <Select onValueChange={(value) => setValue("groupId", value)}>
                        <SelectTrigger className="w-full mt-2">
                            <SelectValue placeholder="Select a group" />
                        </SelectTrigger>
                        <SelectContent>
                            {isLoadingGroups ? (
                                <SelectItem value="loading" disabled>Loading groups...</SelectItem>
                            ) : !Array.isArray(groups) || groups.length === 0 ? (
                                <SelectItem value="no-groups" disabled>No groups found. Create one!</SelectItem>
                            ) : (
                                groups.map((group) => (
                                    <SelectItem key={group.id} value={group.id}>
                                        {group.name}
                                    </SelectItem>
                                ))
                            )}
                        </SelectContent>
                    </Select>
                    {errors.groupId && (
                        <p className="mt-1 text-sm text-red-600">
                            {errors.groupId.message}
                        </p>
                    )}
                </div>

                {/* Vote Deadline */}
                <div>
                    <Label className="text-sm font-semibold text-gray-700">
                        Vote Deadline
                    </Label>
                    <Input
                        {...register("deadline")}
                        type="datetime-local"
                        className="mt-2 focus:ring-(--crimson) focus:border-(--crimson)"
                        required
                    />
                    <p className="mt-1 text-sm text-gray-500">
                        Set a deadline for when voting will end. 
                        <span className="text-blue-600 font-medium"> Note: Times are automatically converted to UTC for accurate backend processing.</span>
                    </p>
                    {errors.deadline && (
                        <p className="mt-1 text-sm text-red-600">
                            {errors.deadline.message}
                        </p>
                    )}
                </div>

                {/* Vote Visibility */}
                <div>
                    <Label className="text-sm font-semibold text-gray-700">
                        Vote Visibility
                    </Label>
                    <div className="mt-2 space-y-3">
                        <Label className={`flex items-center cursor-pointer p-4 border-2 rounded-lg transition-all duration-200 ${
                            watchedVisibility === "public" 
                                ? "border-(--crimson) bg-(--crimson) text-white" 
                                : "border-gray-300 hover:border-gray-400"
                        }`}>
                            <input
                                type="radio"
                                value="public"
                                {...register("visibility")}
                                className="sr-only"
                            />
                            <div className="flex items-center">
                                <Eye className="w-6 h-6 mr-3" />
                                <div>
                                    <div className="font-semibold">Public</div>
                                    <div className="text-sm opacity-90">Voters are public</div>
                                </div>
                            </div>
                        </Label>

                        <Label className={`flex items-center cursor-pointer p-4 border-2 rounded-lg transition-all duration-200 ${
                            watchedVisibility === "private" 
                                ? "border-(--crimson) bg-(--crimson) text-white" 
                                : "border-gray-300 hover:border-gray-400"
                        }`}>
                            <input
                                type="radio"
                                value="private"
                                {...register("visibility")}
                                className="sr-only"
                            />
                            <div className="flex items-center">
                                <UserX className="w-6 h-6 mr-3" />
                                <div>
                                    <div className="font-semibold">Private</div>
                                    <div className="text-sm opacity-90">Voters are hidden</div>
                                </div>
                            </div>
                        </Label>
                    </div>
                    {errors.visibility && (
                        <p className="mt-1 text-sm text-red-600">
                            {errors.visibility.message}
                        </p>
                    )}
                </div>

                {/* Vote Type */}
                <div>
                    <Label className="text-sm font-semibold text-gray-700">
                        Vote Type
                    </Label>
                    <div className="mt-2 space-y-3">
                        <Label className={`flex items-center cursor-pointer p-4 border-2 rounded-lg transition-all duration-200 ${
                            watchedMode === "normal" 
                                ? "border-(--crimson) bg-(--crimson) text-white" 
                                : "border-gray-300 hover:border-gray-400"
                        }`}>
                            <input
                                type="radio"
                                value="normal"
                                {...register("mode")}
                                className="sr-only"
                            />
                            <div className="flex items-center">
                                <CircleUser className="w-6 h-6 mr-3" />
                                <div>
                                    <div className="font-semibold">Simple</div>
                                    <div className="text-sm opacity-90">Select one option to vote for</div>
                                </div>
                            </div>
                        </Label>

                        <Label className={`flex items-center cursor-pointer p-4 border-2 rounded-lg transition-all duration-200 ${
                            watchedMode === "point" 
                                ? "border-(--crimson) bg-(--crimson) text-white" 
                                : watchedVisibility === "private"
                                ? "border-gray-300 bg-gray-100 opacity-50 cursor-not-allowed"
                                : "border-gray-300 hover:border-gray-400"
                        }`}>
                            <input
                                type="radio"
                                value="point"
                                {...register("mode")}
                                className="sr-only"
                                disabled={watchedVisibility === "private"}
                            />
                            <div className="flex items-center">
                                <ChartLine className="w-6 h-6 mr-3" />
                                <div>
                                    <div className="font-semibold">PBV</div>
                                    <div className="text-sm opacity-90">Each voter gets 100 points</div>
                                </div>
                            </div>
                        </Label>

                        <Label className={`flex items-center cursor-pointer p-4 border-2 rounded-lg transition-all duration-200 ${
                            watchedMode === "rank" 
                                ? "border-(--crimson) bg-(--crimson) text-white" 
                                : watchedVisibility === "private"
                                ? "border-gray-300 bg-gray-100 opacity-50 cursor-not-allowed"
                                : "border-gray-300 hover:border-gray-400"
                        }`}>
                            <input
                                type="radio"
                                value="rank"
                                {...register("mode")}
                                className="sr-only"
                                disabled={watchedVisibility === "private"}
                            />
                            <div className="flex items-center">
                                <ListOrdered className="w-6 h-6 mr-3" />
                                <div>
                                    <div className="font-semibold">RBV</div>
                                    <div className="text-sm opacity-90">Voters can rank order the choices</div>
                                </div>
                            </div>
                        </Label>
                    </div>
                    {errors.mode && (
                        <p className="mt-1 text-sm text-red-600">
                            {errors.mode.message}
                        </p>
                    )}
                </div>

                {/* Voting Weight */}
                <div>
                    <Label className="text-sm font-semibold text-gray-700">
                        Voting Weight
                    </Label>
                    <RadioGroup
                        value=""
                        disabled
                        className="mt-2"
                    >
                        <div className="grid grid-cols-1 sm:grid-cols-2 gap-4">
                            <Label className="flex items-center cursor-not-allowed opacity-50">
                                <RadioGroupItem
                                    value="1p1v"
                                    className="sr-only"
                                    disabled
                                />
                                <div className="border-2 border-gray-300 rounded-lg p-4 w-full h-24 bg-gray-50">
                                    <div className="flex items-center">
                                        <CircleUser className="text-gray-400 w-6 h-6 mr-3" />
                                        <div>
                                            <div className="font-semibold text-gray-500">
                                                1P 1V
                                            </div>
                                            <div className="text-sm text-gray-400">
                                                One person, one vote
                                            </div>
                                        </div>
                                    </div>
                                </div>
                            </Label>
                            <Label className="flex items-center cursor-not-allowed opacity-50">
                                <RadioGroupItem
                                    value="ereputation"
                                    className="sr-only"
                                    disabled
                                />
                                <div className="border-2 border-gray-300 rounded-lg p-4 w-full h-24 bg-gray-50">
                                    <div className="flex items-center">
                                        <ChartLine className="text-gray-400 w-6 h-6 mr-3" />
                                        <div>
                                            <div className="font-semibold text-gray-500">
                                                eReputation Weighted
                                            </div>
                                            <div className="text-sm text-gray-400">
                                                Votes weighted by eReputation
                                            </div>
                                        </div>
                                    </div>
                                </div>
                            </Label>
                        </div>
                    </RadioGroup>
                    <p className="mt-2 text-sm text-gray-500">Coming soon - currently disabled</p>
                </div>

                {/* Vote Options */}
                <div>
                    <Label className="text-sm font-semibold text-gray-700">
                        Vote Options
                    </Label>
                    <div className="mt-2 space-y-3">
                        {options.map((option, index) => (
                            <div
                                // biome-ignore lint/suspicious/noArrayIndexKey: jatt dont care OOOOOOOOOO
                                key={index}
                                className="flex items-center space-x-2"
                            >
                                <Input
                                    value={option}
                                    onChange={(e) =>
                                        updateOption(index, e.target.value)
                                    }
                                    placeholder={`Option ${index + 1}`}
                                    className="flex-1 focus:ring-(--crimson) focus:border-(--crimson)"
                                    required
                                />
                                <Button
                                    type="button"
                                    variant="ghost"
                                    size="sm"
                                    onClick={() => removeOption(index)}
                                    disabled={options.length <= 2}
                                    className="text-red-500 hover:text-red-700 hover:bg-red-50"
                                >
                                    <X className="w-4 h-4" />
                                </Button>
                            </div>
                        ))}
                    </div>
                    <div className="flex justify-end mt-3">
                        <Button
                            type="button"
                            onClick={addOption}
                            className="bg-red-50 text-(--crimson) border-(--crimson) border hover:bg-red-100 transition-all duration-200"
                        >
                            <Plus className="w-4 h-4 mr-1" />
                            Add Option
                        </Button>
                    </div>
                    {errors.options && (
                        <p className="mt-1 text-sm text-red-600">
                            {errors.options.message}
                        </p>
                    )}
                </div>

                <div className="flex flex-col sm:flex-row gap-4 pt-4">
                    <Link href="/">
                        <Button
                            type="button"
                            className="flex-1 bg-red-50 text-(--crimson) border-(--crimson) border hover:bg-red-100 transition-all duration-200"
                        >
                            <X className="w-4 h-4 mr-2" />
                            Cancel
                        </Button>
                    </Link>
                    <Button
                        type="submit"
                        className="flex-1 bg-(--crimson) hover:bg-(--crimson-50) hover:text-(--crimson) hover:border-(--crimson) border text-white"
                    >
                        Create Vote
                    </Button>
                </div>
            </form>
        </div>
    );
}<|MERGE_RESOLUTION|>--- conflicted
+++ resolved
@@ -135,26 +135,6 @@
                 const localDate = new Date(data.deadline);
                 // Convert to UTC ISO string
                 utcDeadline = localDate.toISOString();
-<<<<<<< HEAD
-=======
-                
-                // Show user the timezone conversion for transparency
-                const localTime = localDate.toLocaleString();
-                const utcTime = new Date(utcDeadline).toLocaleString('en-US', { timeZone: 'UTC' });
-                
-                console.log('🕐 Deadline conversion:', {
-                    local: data.deadline,
-                    localTime,
-                    utc: utcDeadline,
-                    utcTime
-                });
-                
-                toast({
-                    title: "Timezone Converted",
-                    description: `Local: ${localTime} → UTC: ${utcTime}`,
-                    duration: 3000,
-                });
->>>>>>> 25bc8687
             }
 
             await pollApi.createPoll({
