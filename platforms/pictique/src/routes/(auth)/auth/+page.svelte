<script lang="ts">
	import { goto } from '$app/navigation';
	import { PUBLIC_PICTIQUE_BASE_URL } from '$env/static/public';
	import { W3dslogo } from '$lib/icons';
	import { Qr } from '$lib/ui';
	import { apiClient, setAuthId, setAuthToken } from '$lib/utils';
	import { onMount } from 'svelte';
	import { qrcode } from 'svelte-qrcode-action';

	let qrData: string;

	onMount(async () => {
		const { data } = await apiClient.get('/api/auth/offer');
		qrData = data.uri;

		function watchEventStream(id: string) {
			const sseUrl = new URL(`/api/auth/sessions/${id}`, PUBLIC_PICTIQUE_BASE_URL).toString();
			const eventSource = new EventSource(sseUrl);

			eventSource.onopen = () => {
				console.log('Successfully connected.');
			};

			eventSource.onmessage = (e) => {
				const data = JSON.parse(e.data as string);
				const { user } = data;
				setAuthId(user.id);
				const { token } = data;
				setAuthToken(token);
				goto('/home');
			};
		}

		watchEventStream(new URL(qrData).searchParams.get('session') as string);
	});
</script>

<div
	class="align-center flex h-full w-full flex-col content-center items-center
    justify-center"
>
	<div class="mb-5 flex flex-col items-center gap-2">
		<img src="/images/Logo.svg" alt="logo" class="w-30" />
		<p>Connect Socially in the Metastate</p>
	</div>
	<div
		class="h-max-[600px] w-max-[400px] mb-5 flex flex-col items-center gap-5 rounded-xl bg-[#F476481A] p-5"
	>
		<h2>Scan the QR code using your <b><u>eID App</u></b> to login</h2>
        {#if qrData}
		<article
			class="overflow-hidden rounded-2xl"
			use:qrcode={{
				data: qrData,
				width: 250,
				height: 250,
				margin: 12,
				type: 'canvas',
				dotsOptions: {
					type: 'rounded',
					color: '#fff'
				},
				backgroundOptions: {
					gradient: {
						type: 'linear',
						rotation: 50,
						colorStops: [
							{ offset: 0, color: '#4D44EF' },
							{ offset: 0.65, color: '#F35B5B' },
							{ offset: 1, color: '#F7A428' }
						]
					}
				}
			}}
		></article>
<<<<<<< HEAD
        {/if}
=======
		<a href={qrData}>{qrData}</a>
>>>>>>> 6aeda115
		<p>
			<span class="mb-1 block font-bold text-gray-600">The code is valid for 60 seconds</span>
			<span class="block font-light text-gray-600">Please refresh the page if it expires</span
			>
		</p>
		<p class="w-[350px] bg-white/60 p-4 leading-4 text-black/60">
			You are entering Pictique - a social network built on the Web 3.0 Data Space (W3DS)
			architecture. This system is designed around the principle of data-platform separation,
			where all your personal content is stored in your own sovereign eVault, not on
			centralised servers.
		</p>
	</div>
	<W3dslogo />
</div><|MERGE_RESOLUTION|>--- conflicted
+++ resolved
@@ -47,7 +47,7 @@
 		class="h-max-[600px] w-max-[400px] mb-5 flex flex-col items-center gap-5 rounded-xl bg-[#F476481A] p-5"
 	>
 		<h2>Scan the QR code using your <b><u>eID App</u></b> to login</h2>
-        {#if qrData}
+    {#if qrData}
 		<article
 			class="overflow-hidden rounded-2xl"
 			use:qrcode={{
@@ -73,11 +73,8 @@
 				}
 			}}
 		></article>
-<<<<<<< HEAD
-        {/if}
-=======
 		<a href={qrData}>{qrData}</a>
->>>>>>> 6aeda115
+    {/if}
 		<p>
 			<span class="mb-1 block font-bold text-gray-600">The code is valid for 60 seconds</span>
 			<span class="block font-light text-gray-600">Please refresh the page if it expires</span
