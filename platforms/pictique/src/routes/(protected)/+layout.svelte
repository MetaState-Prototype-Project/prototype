<script lang="ts">
	import { page } from '$app/state';
	import { BottomNav, Comment, Header, MessageInput, SideBar } from '$lib/fragments';
	import { showComments } from '$lib/store/store.svelte';
	import { openCreatePostModal, isCreatePostModalOpen } from '$lib/stores/posts';
	import { comments, fetchComments, createComment, activePostId } from '$lib/stores/comments';
	import CreatePostModal from '$lib/fragments/CreatePostModal/CreatePostModal.svelte';
<<<<<<< HEAD
	import { onMount } from 'svelte';
	import { apiClient, getAuthId } from '$lib/utils';
	import type { userProfile } from '$lib/types';
=======
	import { heading } from '../store';
>>>>>>> ed8268ae

	let { children } = $props();
	let ownerId: string | null = $state(null);
	let route = $derived(page.url.pathname);

	let commentValue: string = $state('');
	let commentInput: HTMLInputElement | undefined = $state();
	let activeReplyToId: string | null = $state(null);
	let idFromParams = $state();
	let isCommentsLoading = $state(false);
	let commentsError = $state<string | null>(null);
	let profile = $state<userProfile | null>(null);

	const handleSend = async () => {
		console.log($activePostId, commentValue);
		if (!$activePostId || !commentValue.trim()) return;

		try {
			await createComment($activePostId, commentValue);
			commentValue = '';
			activeReplyToId = null;
		} catch (err) {
			console.error('Failed to create comment:', err);
		}
	};

	$effect(() => {
		idFromParams = page.params.id;

		console.log(route);

		if (route.includes('home')) {
			heading.set('Feed');
		} else if (route.includes('discover')) {
			heading.set('Search');
		} else if (route.includes('/post/audience')) {
			heading.set('Audience');
		} else if (route.includes('post')) {
			heading.set('Upload photo');
		} else if (route === '/messages') {
			heading.set('Messages');
		} else if (route.includes('settings')) {
			heading.set('Settings');
		} else if (route.includes('profile')) {
			heading.set('Profile');
		}
	});

	// Watch for changes in showComments to fetch comments when opened
	$effect(() => {
		ownerId = getAuthId();
		if (showComments.value && activePostId) {
			isCommentsLoading = true;
			commentsError = null;
			fetchComments($activePostId)
				.catch((err) => {
					commentsError = err.message;
				})
				.finally(() => {
					isCommentsLoading = false;
				});
		}
	});

	async function fetchProfile() {
		try {
			const response = await apiClient.get(`/api/users/${ownerId}`);
			profile = response.data;
		} catch (err) {
			console.log(err instanceof Error ? err.message : 'Failed to load profile');
		}
	}

	onMount(fetchProfile)
</script>

<main
	class={`block h-[100dvh] ${route !== '/home' && route !== '/messages' && route !== '/profile' && !route.includes('settings') && !route.includes('/profile') ? 'grid-cols-[20vw_auto]' : 'grid-cols-[20vw_auto_30vw]'} md:grid`}
>
	<SideBar
		profileSrc={profile?.avatarUrl}
		handlePost={async () => {
			openCreatePostModal();
		}}
	/>
	<section class="hide-scrollbar h-[100dvh] overflow-y-auto px-4 pb-8 md:px-8 md:pt-8">
		<div class="flex flex-col">
			<Header
				variant={route === `/messages/${idFromParams}` || route.includes('/post')
					? 'secondary'
					: route.includes('profile')
						? 'tertiary'
						: 'primary'}
				heading={$heading}
				isCallBackNeeded={route.includes('profile')}
				callback={() => alert('Ads')}
				options={[
					{ name: 'Report', handler: () => alert('report') },
					{ name: 'Clear chat', handler: () => alert('clear') }
				]}
			/>
			{@render children()}
		</div>
	</section>
	{#if route === '/home' || route === '/messages'}
		<aside
			class="hide-scrollbar relative hidden h-[100dvh] overflow-y-scroll border border-e-0 border-t-0 border-b-0 border-s-gray-200 px-8 pt-14 md:block"
		>
			{#if route === '/home'}
				{#if showComments.value}
					<ul class="pb-4">
						<h3 class="text-black-600 mb-6 text-center">{$comments.length} Comments</h3>
						{#if isCommentsLoading}
							<li class="text-center text-gray-500">Loading comments...</li>
						{:else if commentsError}
							<li class="text-center text-red-500">{commentsError}</li>
						{:else}
							{#each $comments as comment}
								<li class="mb-4">
									<Comment
										comment={{
											userImgSrc:
												comment.author.avatarUrl ||
												'https://picsum.photos/200/200',
											name: comment.author.name || comment.author.handle,
											commentId: comment.id,
											comment: comment.text,
											isUpVoted: false,
											isDownVoted: false,
											upVotes: 0,
											time: new Date(comment.createdAt).toLocaleDateString(),
											replies: []
										}}
										handleReply={() => {
											activeReplyToId = comment.id;
											commentInput?.focus();
										}}
									/>
								</li>
							{/each}
						{/if}
						<MessageInput
							class="sticky start-0 bottom-4 mt-4 w-full px-2"
							variant="comment"
							src="https://picsum.photos/200/200"
							bind:value={commentValue}
							{handleSend}
							bind:input={commentInput}
						/>
					</ul>
				{/if}
			{/if}
		</aside>
	{/if}

	{#if route !== `/messages/${idFromParams}`}
		<BottomNav class="btm-nav" profileSrc={profile?.avatarUrl ?? ""} />
	{/if}
</main>

{#if $isCreatePostModalOpen}
	<CreatePostModal />
{/if}<|MERGE_RESOLUTION|>--- conflicted
+++ resolved
@@ -5,13 +5,10 @@
 	import { openCreatePostModal, isCreatePostModalOpen } from '$lib/stores/posts';
 	import { comments, fetchComments, createComment, activePostId } from '$lib/stores/comments';
 	import CreatePostModal from '$lib/fragments/CreatePostModal/CreatePostModal.svelte';
-<<<<<<< HEAD
 	import { onMount } from 'svelte';
 	import { apiClient, getAuthId } from '$lib/utils';
 	import type { userProfile } from '$lib/types';
-=======
 	import { heading } from '../store';
->>>>>>> ed8268ae
 
 	let { children } = $props();
 	let ownerId: string | null = $state(null);
