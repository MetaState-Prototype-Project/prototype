<script lang="ts">
	import { Button, Input, Label } from '$lib/ui';
	import { InputFile } from '$lib/fragments';
	import { apiClient } from '$lib/utils/axios';
<<<<<<< HEAD
	import { goto } from '$app/navigation';
=======
	import { onMount } from 'svelte';
>>>>>>> ed8268ae

	let handle = $state();
	let name = $state();
	let profileImageDataUrl = $state('');
	let files = $state<FileList | undefined>();

	function handleFileChange() {
		if (files && files[0]) {
			const file = files[0];
			const reader = new FileReader();

			reader.onload = (e) => {
				if (e.target?.result) {
					profileImageDataUrl = e.target.result as string;
				}
			};

			reader.readAsDataURL(file);
		}
	}

	async function saveProfileData() {
		try {
			await apiClient.patch(`/api/users/`, {
				handle,
				avatar: profileImageDataUrl,
				name
			});
			goto("/settings");
		} catch (err) {
			console.log(err instanceof Error ? err.message : 'please check the info again');
		}
	}

	$effect(() => {
		if (files) {
			handleFileChange();
		}
	});

	onMount(async () => {
		const { data } = await apiClient.get('/api/users');
		handle = data.handle;
		name = data.displayName;
	});
</script>

<div class="flex flex-col gap-6">
	<div>
		<Label>Change your profile picture</Label>
		<InputFile
			bind:files
			accept="image/*"
			label="Upload Profile Picture"
			cancelLabel="Remove"
			oncancel={() => {
				profileImageDataUrl = '';
				files = undefined;
			}}
		/>
		{#if profileImageDataUrl}
			<img
				src={profileImageDataUrl}
				alt="Profile preview"
				class="mt-2 h-32 w-32 rounded-full object-cover"
			/>
		{/if}
	</div>

	<div>
		<Label>Change your username</Label>
		<Input type="text" placeholder="Edit Username" bind:value={handle} />
	</div>
	<div>
		<Label>Profile Name</Label>
		<Input type="text" placeholder="Edit your public name" bind:value={name} />
	</div>
</div>
<hr class="text-grey" />
<Button size="sm" variant="secondary" callback={saveProfileData}>Save Changes</Button><|MERGE_RESOLUTION|>--- conflicted
+++ resolved
@@ -2,11 +2,8 @@
 	import { Button, Input, Label } from '$lib/ui';
 	import { InputFile } from '$lib/fragments';
 	import { apiClient } from '$lib/utils/axios';
-<<<<<<< HEAD
 	import { goto } from '$app/navigation';
-=======
 	import { onMount } from 'svelte';
->>>>>>> ed8268ae
 
 	let handle = $state();
 	let name = $state();
