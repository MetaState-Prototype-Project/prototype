--- conflicted
+++ resolved
@@ -36,7 +36,6 @@
 export const closeCreatePostModal = () => isCreatePostModalOpen.set(false);
 
 export const fetchFeed = async (page = 1, limit = 10) => {
-<<<<<<< HEAD
 	try {
 		isLoading.set(true);
 		error.set(null);
@@ -47,19 +46,6 @@
 	} finally {
 		isLoading.set(false);
 	}
-=======
-    try {
-        isLoading.set(true);
-        error.set(null);
-        const response = await apiClient.get(`/api/posts/feed?page=${page}&limit=${limit}`);
-        posts.set(response.data);
-    } catch (err) {
-        goto('/auth');
-        error.set(err instanceof Error ? err.message : 'Failed to fetch feed');
-    } finally {
-        isLoading.set(false);
-    }
->>>>>>> 236af863
 };
 
 export const createPost = async (text: string, images: string[]) => {
