--- conflicted
+++ resolved
@@ -8,13 +8,10 @@
 	value: false
 });
 
-<<<<<<< HEAD
 export const ownerId = $state({
 	value: '1'
 });
 
-=======
->>>>>>> 236af863
 export const selectedPost: { value: PostData | null } = $state({
 	value: null
 });
@@ -25,4 +22,4 @@
 
 export const audience: { value: string } = $state({
 	value: 'Everyone'
-});+});
