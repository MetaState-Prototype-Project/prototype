import type { SVGAttributes } from 'svelte/elements';

export interface ISvgProps extends SVGAttributes<SVGElement> {
	size?: number | string;
	color?: string;
}

export type CommentType = {
	commentId: string;
	name: string;
	userImgSrc: string;
	comment: string;
	isUpVoted: boolean;
	isDownVoted: boolean;
	upVotes: number;
	time: string;
	replies: CommentType[];
};

export type PostData = {
	createdAt: string | number | Date;
	id: string;
	avatar: string;
	userId: string;
	handle: string;
	imgUris: string[];
	caption: string;
	time: string;
	count: {
		likes: number;
		comments: number;
	};
};

export interface Post {
	id: string;
	text: string;
	images: string[];
	author: {
		id: string;
		handle: string;
		name: string;
		avatarUrl: string;
	};
	createdAt: string;
	likedBy: userProfile[];
	comments: {
		id: string;
		text: string;
		author: {
			id: string;
			handle: string;
			name: string;
			avatarUrl: string;
		};
		createdAt: string;
	}[];
}

export type userProfile = {
<<<<<<< HEAD
	id: string;
	handle: string;
	description: string;
	name: string;
=======
	userId: string;
	username: string;
>>>>>>> f03f10d7
	avatarUrl: string;
	totalPosts: number;
	followers: number;
	following: number;
<<<<<<< HEAD
=======
	userBio: string;
>>>>>>> f03f10d7
	posts: PostData[];
};

export type Image = {
	url: string;
	alt: string;
};

export type GroupInfo = {
<<<<<<< HEAD
	id: string;
	name: string;
	avatar: string;
};

export type MessageInfo = {
	avatar: string;
	id: string;
	text: string;
	unread: boolean;
	handle: string;
};

export type Participant = {
	avatarUrl: string;
	handle: string;
	id: string;
	name: string;
	ename: string;
};

export type ChatInfo = {
	id: string;
	name: string;
	updatedAt: string;
	participants: Participant[];
	latestMessage?: {
		isRead: boolean;
		text: string;
	};
};

export type Member = {
	id: string;
	name?: string;
	handle?: string;
	ename?: string;
	avatarUrl?: string;
=======
	id: string;
	name: string;
	avatar: string;
>>>>>>> f03f10d7
};<|MERGE_RESOLUTION|>--- conflicted
+++ resolved
@@ -58,23 +58,13 @@
 }
 
 export type userProfile = {
-<<<<<<< HEAD
-	id: string;
-	handle: string;
-	description: string;
-	name: string;
-=======
 	userId: string;
 	username: string;
->>>>>>> f03f10d7
 	avatarUrl: string;
 	totalPosts: number;
 	followers: number;
 	following: number;
-<<<<<<< HEAD
-=======
 	userBio: string;
->>>>>>> f03f10d7
 	posts: PostData[];
 };
 
@@ -84,48 +74,7 @@
 };
 
 export type GroupInfo = {
-<<<<<<< HEAD
 	id: string;
 	name: string;
 	avatar: string;
-};
-
-export type MessageInfo = {
-	avatar: string;
-	id: string;
-	text: string;
-	unread: boolean;
-	handle: string;
-};
-
-export type Participant = {
-	avatarUrl: string;
-	handle: string;
-	id: string;
-	name: string;
-	ename: string;
-};
-
-export type ChatInfo = {
-	id: string;
-	name: string;
-	updatedAt: string;
-	participants: Participant[];
-	latestMessage?: {
-		isRead: boolean;
-		text: string;
-	};
-};
-
-export type Member = {
-	id: string;
-	name?: string;
-	handle?: string;
-	ename?: string;
-	avatarUrl?: string;
-=======
-	id: string;
-	name: string;
-	avatar: string;
->>>>>>> f03f10d7
 };