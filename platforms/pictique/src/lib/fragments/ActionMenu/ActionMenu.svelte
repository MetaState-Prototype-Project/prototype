<script lang="ts">
	import { clickOutside, cn } from '$lib/utils';
	import { MoreVerticalIcon } from '@hugeicons/core-free-icons';
	import { HugeiconsIcon } from '@hugeicons/svelte';
	import { tick } from 'svelte';
	import type { HTMLAttributes } from 'svelte/elements';

	interface IContextMenuProps extends HTMLAttributes<HTMLElement> {
		options: Array<{ name: string; handler: () => void }>;
	}

	let { options = [], ...restProps }: IContextMenuProps = $props();
	let showActionMenu = $state(false);
	let menuEl: HTMLUListElement | null = $state(null);
	let buttonEl: HTMLElement | null = null;

	function openMenu() {
		showActionMenu = true;

		tick().then(() => {
			if (menuEl && buttonEl) {
				const { innerWidth, innerHeight } = window;
				const menuRect = menuEl.getBoundingClientRect();
				const buttonRect = buttonEl.getBoundingClientRect();

				// Position vertically aligned to button top (viewport)
				let top = buttonRect.top;
				let left = buttonRect.right;

				// If it overflows right, position to the left of the button
				if (innerWidth - buttonRect.right < menuRect.width) {
					left = buttonRect.left - menuRect.width;
				}

				// If it overflows bottom, adjust upward
				if (innerHeight - buttonRect.top < menuRect.height) {
					top = innerHeight - menuRect.height - 10;
				}

				menuEl.style.left = `${left}px`;
				menuEl.style.top = `${top}px`;
			}
		});
	}

	function closeMenu() {
		showActionMenu = false;
	}

	const cBase = 'fixed z-50 w-[max-content] py-2 px-5 rounded-2xl bg-white shadow-lg';
</script>

<div class="relative inline-block">
	<button
		bind:this={buttonEl}
		onclick={(e) => {
<<<<<<< HEAD
			(e.preventDefault(), openMenu());
=======
			e.preventDefault();
			openMenu();
>>>>>>> fa4458ec
		}}
	>
		<HugeiconsIcon icon={MoreVerticalIcon} size={24} color="black" />
	</button>
</div>

{#if showActionMenu}
	<ul
		{...restProps}
		use:clickOutside={() => closeMenu()}
		bind:this={menuEl}
		class={cn([cBase, restProps.class].join(' '))}
	>
		{#each options as option, i (i)}
			<!-- svelte-ignore a11y_click_events_have_key_events -->
			<!-- svelte-ignore a11y_no_noninteractive_element_interactions -->
			<li
				class="cursor-pointer py-3"
				onclick={() => {
					option.handler();
					closeMenu();
				}}
			>
				<p class="text-black-800">{option.name}</p>
			</li>
		{/each}
	</ul>
{/if}<|MERGE_RESOLUTION|>--- conflicted
+++ resolved
@@ -54,12 +54,7 @@
 	<button
 		bind:this={buttonEl}
 		onclick={(e) => {
-<<<<<<< HEAD
 			(e.preventDefault(), openMenu());
-=======
-			e.preventDefault();
-			openMenu();
->>>>>>> fa4458ec
 		}}
 	>
 		<HugeiconsIcon icon={MoreVerticalIcon} size={24} color="black" />
