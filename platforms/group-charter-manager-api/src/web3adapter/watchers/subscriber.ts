--- conflicted
+++ resolved
@@ -179,25 +179,9 @@
             if (fullEntity) {
                 console.log("✅ Full entity loaded:", { id: fullEntity.id, tableName: event.metadata.tableName });
                 
-                // Check if this is a Group entity and if charter was just added (not updated)
-<<<<<<< HEAD
-                console.log("🔍 Checking eVault conditions for entity:", {
-                    entityName,
-                    isGroup: entityName === "Group",
-                    hasCharter: !!fullEntity.charter,
-                    charterContent: fullEntity.charter,
-                    charterTrimmed: fullEntity.charter ? fullEntity.charter.trim() : null,
-                    charterNotEmpty: fullEntity.charter ? fullEntity.charter.trim() !== "" : false,
-                    hasEname: !!fullEntity.ename,
-                    enameValue: fullEntity.ename
-                });
-                
                 if (entityName === "Group" && fullEntity.charter && fullEntity.charter.trim() !== "") {
                     console.log("✅ Group entity with charter detected");
                     
-=======
-                if (entityName.toLocaleLowerCase() === "group" && fullEntity.charter && fullEntity.charter.trim() !== "") {
->>>>>>> 00ef1550
                     // Check if this group doesn't have an ename yet (meaning eVault wasn't created)
                     if (!fullEntity.ename) {
                         console.log("🎯 eVault creation conditions met! Group:", fullEntity.id, "needs eVault");
