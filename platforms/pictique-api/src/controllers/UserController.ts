--- conflicted
+++ resolved
@@ -65,39 +65,8 @@
             // Validate sort parameter
             const validSortOptions = ["relevance", "name", "verified", "newest"];
             const sortOption = validSortOptions.includes(sort as string) ? sort as string : "relevance";
-
-<<<<<<< HEAD
             const users = await this.userService.searchUsers(q, pageNum, limitNum, verifiedOnly, sortOption);
             res.json(users);
-=======
-            // Get users and count in parallel
-            const [users, total] = await Promise.all([
-                this.userService.searchUsers(q, pageNum, limitNum, verifiedOnly, sortOption),
-                this.userService.getSearchUsersCount(q, verifiedOnly)
-            ]);
-
-            // Calculate pagination metadata
-            const totalPages = Math.ceil(total / limitNum);
-            const hasNextPage = pageNum < totalPages;
-            const hasPrevPage = pageNum > 1;
-
-            res.json({
-                users,
-                pagination: {
-                    page: pageNum,
-                    limit: limitNum,
-                    total,
-                    totalPages,
-                    hasNextPage,
-                    hasPrevPage
-                },
-                searchInfo: {
-                    query: q,
-                    verifiedOnly,
-                    sortBy: sortOption
-                }
-            });
->>>>>>> f543b205
         } catch (error) {
             console.error("Error searching users:", error);
             res.status(500).json({ error: "Internal server error" });
@@ -140,7 +109,6 @@
         }
     };
 
-<<<<<<< HEAD
     searchByEnameOrName = async (req: Request, res: Response) => {
         try {
             const { q, page = "1", limit = "10", verified } = req.query;
@@ -179,8 +147,6 @@
         }
     };
 
-=======
->>>>>>> f543b205
     follow = async (req: Request, res: Response) => {
         try {
             const followerId = req.user?.id;
