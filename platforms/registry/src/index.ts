--- conflicted
+++ resolved
@@ -44,14 +44,10 @@
         await AppDataSource.initialize();
         server.log.info("Database connection initialized");
     } catch (error) {
-<<<<<<< HEAD
         server.log.error({
             message: "Error during database initialization",
             detail: error,
         });
-=======
-        server.log.error({ message: "Error during database initialization", detail: error });
->>>>>>> 39f931a2
         process.exit(1);
     }
 };
@@ -142,10 +138,7 @@
         process.env.PUBLIC_EVOTING_BASE_URL,
         process.env.VITE_DREAMSYNC_BASE_URL,
         process.env.VITE_EREPUTATION_BASE_URL,
-<<<<<<< HEAD
-=======
         process.env.VITE_ECURRENCY_BASE_URL
->>>>>>> 39f931a2
     ];
 
     return platforms;
