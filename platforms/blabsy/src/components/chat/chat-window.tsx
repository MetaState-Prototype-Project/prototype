--- conflicted
+++ resolved
@@ -119,12 +119,7 @@
             void Promise.all(
                 unreadMessages.map((message) => markAsRead(message.id))
             );
-<<<<<<< HEAD
-        }
-    }, [currentChat, user, messages, markAsRead]);
-=======
     }});
->>>>>>> f03f10d7
 
     const handleSubmit = async (e: React.FormEvent): Promise<void> => {
         e.preventDefault();
