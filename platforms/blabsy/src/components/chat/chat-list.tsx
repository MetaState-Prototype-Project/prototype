--- conflicted
+++ resolved
@@ -9,11 +9,7 @@
 import { Loading } from '@components/ui/loading';
 import type { Chat } from '@lib/types/chat';
 import type { User } from '@lib/types/user';
-<<<<<<< HEAD
-import Image from 'next/image';
 import { AddMembers } from './add-members';
-=======
->>>>>>> 04a4efb9
 
 type ParticipantData = {
     [key: string]: User;
@@ -42,7 +38,6 @@
                     const userDoc = await getDoc(
                         doc(db, 'users', otherParticipantId)
                     );
-<<<<<<< HEAD
                     if (userDoc.exists()) {
                         newParticipantData[otherParticipantId] =
                             userDoc.data() as User;
@@ -51,23 +46,11 @@
             }
 
             if (Object.keys(newParticipantData).length > 0) {
-=======
-                    if (userDoc.exists())
-                        newParticipantData[otherParticipantId] =
-                            userDoc.data() as User;
-                }
-            }
-
-            if (Object.keys(newParticipantData).length > 0)
->>>>>>> 04a4efb9
                 setParticipantData((prev) => ({
                     ...prev,
                     ...newParticipantData
                 }));
-<<<<<<< HEAD
             }
-=======
->>>>>>> 04a4efb9
         };
 
         void fetchParticipantData();
@@ -88,7 +71,6 @@
     }
 
     return (
-<<<<<<< HEAD
         <div className='flex h-full flex-col gap-4'>
             <div className='flex h-full flex-col gap-2 overflow-y-auto p-4'>
                 {chats.map((chat) => {
@@ -134,56 +116,6 @@
                                           participant?.username ||
                                           otherParticipant
                                         : chat.name}
-=======
-        <div className='flex h-full flex-col gap-2 overflow-y-auto p-4'>
-            {chats.map((chat) => {
-                const otherParticipant = chat.participants.find(
-                    (p) => p !== user?.id
-                );
-                const participant = otherParticipant
-                    ? participantData[otherParticipant]
-                    : null;
-
-                return (
-                    <button
-                        type='button'
-                        key={chat.id}
-                        onClick={() => setCurrentChat(chat)}
-                        className={`flex items-center gap-3 rounded-lg p-3 transition-colors ${
-                            currentChat?.id === chat.id
-                                ? 'bg-primary text-white'
-                                : 'hover:bg-gray-100 dark:hover:bg-gray-800'
-                        }`}
-                    >
-                        <div className='relative flex h-10 w-10 items-center justify-center overflow-hidden rounded-full bg-gray-200 dark:bg-gray-700'>
-                            {participant?.photoURL ? (
-                                <Image
-                                    src={participant.photoURL}
-                                    alt={
-                                        participant.name ||
-                                        participant.username ||
-                                        'User'
-                                    }
-                                    width={40}
-                                    height={40}
-                                    className='object-cover'
-                                />
-                            ) : (
-                                <UserIcon className='h-6 w-6' />
-                            )}
-                        </div>
-                        <div className='flex-1 overflow-hidden text-left'>
-                            <p className='truncate font-medium'>
-                                {chat.type === 'direct'
-                                    ? participant?.name ||
-                                      participant?.username ||
-                                      otherParticipant
-                                    : chat.name}
-                            </p>
-                            {chat.lastMessage && (
-                                <p className='truncate text-sm text-gray-500 dark:text-gray-400'>
-                                    {chat.lastMessage.text}
->>>>>>> 04a4efb9
                                 </p>
                                 {chat.lastMessage && (
                                     <p className='truncate text-sm text-gray-500 dark:text-gray-400'>
@@ -260,14 +192,8 @@
                         stroke='currentColor'
                     >
                         <title>
-<<<<<<< HEAD
                             {otherParticipants.length} User
                             {otherParticipants.length > 1 ? 's' : ''}
-=======
-                            {otherParticipants.length > 0
-                                ? `Chat with ${otherParticipants.length} user(s)`
-                                : 'Direct Chat'}
->>>>>>> 04a4efb9
                         </title>
                         <path
                             strokeLinecap='round'
