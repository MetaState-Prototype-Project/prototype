name: "Build All Packages"

on:
    pull_request:
    push:
        branches:
            - "dev"
            - "main"

jobs:
<<<<<<< HEAD
    build:
        runs-on: ubuntu-latest
        steps:
            - uses: actions/checkout@v4

            - name: Setup Node.js
              uses: actions/setup-node@v4
              with:
                  # Rollup native binaries are tested/stable on Node 20 LTS
                  node-version: 20.x

            - name: Install build dependencies
              run: |
                  sudo apt-get update
                  sudo apt-get install -y build-essential python3

            - name: Install pnpm
              run: npm install -g pnpm

            - name: Install Dependencies
              run: pnpm install

            - name: Clean and rebuild native modules
              run: |
                  # Remove any pre-built binaries that might be incompatible
                  find node_modules -name "*.node" -delete 2>/dev/null || true
                  # Rebuild all native modules
                  pnpm rebuild

            # 🔧 Workaround: Fix missing Rollup native module for marketplace
            - name: Ensure Rollup native binary is installed for marketplace
              working-directory: ./platforms/marketplace
              run: |
                  echo "Cleaning marketplace node_modules and reinstalling with npm (for optional deps)"
                  rm -rf node_modules package-lock.json
                  npm ci

            - name: Build All Packages
              run: pnpm build
=======
  build:
    runs-on: ubuntu-latest
    steps:
      - uses: actions/checkout@v4

      - name: Setup pnpm
        uses: pnpm/action-setup@v4
        with:
          version: 10.13.1
          run_install: false

      - name: Setup Node.js
        uses: actions/setup-node@v4
        with:
          node-version: 22.x
          cache: 'pnpm'

      - name: Install build dependencies
        run: |
          sudo apt-get update
          sudo apt-get install -y build-essential python3

      - name: Setup environment variables
        run: |
          # Always copy .env.example to .env before builds to ensure env vars are available
          # Root level .env
          if [ -f .env.example ]; then
            cp .env.example .env
            echo "✅ Created root .env from .env.example"
          else
            echo "⚠️  Warning: root .env.example not found, creating minimal .env"
            touch .env
          fi
          
          # Package-level .env files (e.g., blabsy)
          for dir in platforms/* infrastructure/*; do
            if [ -d "$dir" ] && [ -f "$dir/.env.example" ]; then
              cp "$dir/.env.example" "$dir/.env"
              echo "✅ Created $dir/.env from $dir/.env.example"
            fi
          done

      - name: Install Dependencies
        run: |
          # Install all dependencies (optional dependencies are installed by default)
          # Use --frozen-lockfile to ensure reproducible builds
          pnpm install --frozen-lockfile
          
      - name: Rebuild native modules
        run: |
          # Rebuild native modules to ensure compatibility with CI environment
          pnpm rebuild || echo "Rebuild completed with warnings (some packages may not need rebuilding)"

      - name: Build All Packages
        run: |
          # Build all packages using turbo
          pnpm build
>>>>>>> c80cf92d
<|MERGE_RESOLUTION|>--- conflicted
+++ resolved
@@ -8,47 +8,6 @@
             - "main"
 
 jobs:
-<<<<<<< HEAD
-    build:
-        runs-on: ubuntu-latest
-        steps:
-            - uses: actions/checkout@v4
-
-            - name: Setup Node.js
-              uses: actions/setup-node@v4
-              with:
-                  # Rollup native binaries are tested/stable on Node 20 LTS
-                  node-version: 20.x
-
-            - name: Install build dependencies
-              run: |
-                  sudo apt-get update
-                  sudo apt-get install -y build-essential python3
-
-            - name: Install pnpm
-              run: npm install -g pnpm
-
-            - name: Install Dependencies
-              run: pnpm install
-
-            - name: Clean and rebuild native modules
-              run: |
-                  # Remove any pre-built binaries that might be incompatible
-                  find node_modules -name "*.node" -delete 2>/dev/null || true
-                  # Rebuild all native modules
-                  pnpm rebuild
-
-            # 🔧 Workaround: Fix missing Rollup native module for marketplace
-            - name: Ensure Rollup native binary is installed for marketplace
-              working-directory: ./platforms/marketplace
-              run: |
-                  echo "Cleaning marketplace node_modules and reinstalling with npm (for optional deps)"
-                  rm -rf node_modules package-lock.json
-                  npm ci
-
-            - name: Build All Packages
-              run: pnpm build
-=======
   build:
     runs-on: ubuntu-latest
     steps:
@@ -106,4 +65,3 @@
         run: |
           # Build all packages using turbo
           pnpm build
->>>>>>> c80cf92d
