{
<<<<<<< HEAD
    "name": "prototype",
    "private": true,
    "scripts": {
        "build": "turbo run build",
        "dev": "turbo run dev",
        "lint": "turbo run lint",
        "check-lint": "turbo run check-lint",
        "format": "turbo run format",
        "check-format": "turbo run check-format",
        "check": "turbo run check",
        "check-types": "turbo run check-types"
    },
    "devDependencies": {
        "turbo": "^2.4.4",
        "typescript": "5.8.2",
        "@biomejs/biome": "^1.9.4"
    },
    "packageManager": "pnpm@10.6.5",
    "engines": {
        "node": ">=18"
    }
=======
	"name": "prototype",
	"private": true,
	"scripts": {
		"build": "turbo run build",
		"dev": "turbo run dev",
		"lint": "turbo run lint",
		"check-lint": "turbo run check-lint",
		"format": "turbo run format",
		"check-format": "turbo run check-format",
		"check": "turbo run check",
		"check-types": "turbo run check-types",
        "dev:evault": "docker compose -f  evault.docker-compose.yml up --watch"
	},
	"devDependencies": {
		"prettier": "^3.5.3",
		"turbo": "^2.4.4",
		"typescript": "5.8.2"
	},
	"packageManager": "pnpm@10.6.5",
	"engines": {
		"node": ">=18"
	}
>>>>>>> 3c664a07
}<|MERGE_RESOLUTION|>--- conflicted
+++ resolved
@@ -1,5 +1,4 @@
 {
-<<<<<<< HEAD
     "name": "prototype",
     "private": true,
     "scripts": {
@@ -10,7 +9,8 @@
         "format": "turbo run format",
         "check-format": "turbo run check-format",
         "check": "turbo run check",
-        "check-types": "turbo run check-types"
+        "check-types": "turbo run check-types",
+        "dev:evault": "docker compose -f evault.docker-compose.yml up --watch"
     },
     "devDependencies": {
         "turbo": "^2.4.4",
@@ -21,28 +21,4 @@
     "engines": {
         "node": ">=18"
     }
-=======
-	"name": "prototype",
-	"private": true,
-	"scripts": {
-		"build": "turbo run build",
-		"dev": "turbo run dev",
-		"lint": "turbo run lint",
-		"check-lint": "turbo run check-lint",
-		"format": "turbo run format",
-		"check-format": "turbo run check-format",
-		"check": "turbo run check",
-		"check-types": "turbo run check-types",
-        "dev:evault": "docker compose -f  evault.docker-compose.yml up --watch"
-	},
-	"devDependencies": {
-		"prettier": "^3.5.3",
-		"turbo": "^2.4.4",
-		"typescript": "5.8.2"
-	},
-	"packageManager": "pnpm@10.6.5",
-	"engines": {
-		"node": ">=18"
-	}
->>>>>>> 3c664a07
 }