--- conflicted
+++ resolved
@@ -1078,8 +1078,8 @@
     resolution: {integrity: sha512-FTXHdOoPbZrBjlVLHuKbDZnsTxXv2BlHF57xw6LuThXacXvtkahEPED0CKMk6obZDf65Hv4k3z62eyPNpvinIg==}
     engines: {node: '>=12.10.0'}
 
-  '@grpc/proto-loader@0.7.14':
-    resolution: {integrity: sha512-oS0FyK8eGNBJC6aB/qsS4LOxCYQlBniNzp6W8IdjlRVRGs0FOK9dS84OV+kXGaZf8Ozeos8fbUMJUGGzSpOCzQ==}
+  '@grpc/proto-loader@0.7.15':
+    resolution: {integrity: sha512-tMXdRCfYVixjuFK+Hk0Q1s38gV9zDiDJfWL3h1rv4Qc39oILCu1TRTDt7+fGUI8K4G1Fj125Hx/ru3azECWTyQ==}
     engines: {node: '>=6'}
     hasBin: true
 
@@ -1960,13 +1960,11 @@
   '@tauri-apps/plugin-opener@2.2.6':
     resolution: {integrity: sha512-bSdkuP71ZQRepPOn8BOEdBKYJQvl6+jb160QtJX/i2H9BF6ZySY/kYljh76N2Ne5fJMQRge7rlKoStYQY5Jq1w==}
 
-<<<<<<< HEAD
   '@tauri-apps/plugin-store@2.2.0':
     resolution: {integrity: sha512-hJTRtuJis4w5fW1dkcgftsYxKXK0+DbAqurZ3CURHG5WkAyyZgbxpeYctw12bbzF9ZbZREXZklPq8mocCC3Sgg==}
-=======
+
   '@testcontainers/neo4j@10.24.2':
     resolution: {integrity: sha512-Bdhg0HPJYpvnp0PxqubbAITrf87pI5I3KxDAhjMzGdELFHgZltRK4NUNRaHs6R3q0V4vnyHD4Hooci9XA2tVgQ==}
->>>>>>> 3c664a07
 
   '@testing-library/dom@10.4.0':
     resolution: {integrity: sha512-pemlzrSESWbdAloYml3bAJMEfNh1Z7EduzqPKprCH5S341frlpYnUEW0H72dLxa6IsYr+mPno20GiSm+h9dEdQ==}
@@ -2956,8 +2954,8 @@
     resolution: {integrity: sha512-ens7BiayssQz/uAxGzH8zGXCtiV24rRWXdjNha5V4zSOcxmAZsfGVm/PPFbwQdqEkDnhG+SyR9E3zSHUbOKXBQ==}
     engines: {node: '>= 8.0'}
 
-  dockerode@4.0.5:
-    resolution: {integrity: sha512-ZPmKSr1k1571Mrh7oIBS/j0AqAccoecY2yH420ni5j1KyNMgnoTh4Nu4FWunh0HZIJmRSmSysJjBIpa/zyWUEA==}
+  dockerode@4.0.6:
+    resolution: {integrity: sha512-FbVf3Z8fY/kALB9s+P9epCpWhfi/r0N2DgYYcYpsAUlaTxPjdsitsFobnltb+lyCgAIvf9C+4PSWlTnHlJMf1w==}
     engines: {node: '>= 8.0'}
 
   doctrine@2.1.0:
@@ -6559,10 +6557,10 @@
 
   '@grpc/grpc-js@1.13.3':
     dependencies:
-      '@grpc/proto-loader': 0.7.14
+      '@grpc/proto-loader': 0.7.15
       '@js-sdsl/ordered-map': 4.4.2
 
-  '@grpc/proto-loader@0.7.14':
+  '@grpc/proto-loader@0.7.15':
     dependencies:
       lodash.camelcase: 4.3.0
       long: 5.3.2
@@ -7562,23 +7560,21 @@
     dependencies:
       '@tauri-apps/api': 2.3.0
 
-<<<<<<< HEAD
   '@tauri-apps/plugin-store@2.2.0':
     dependencies:
       '@tauri-apps/api': 2.3.0
-=======
+
   '@testcontainers/neo4j@10.24.2':
     dependencies:
       testcontainers: 10.24.2
     transitivePeerDependencies:
       - bare-buffer
       - supports-color
->>>>>>> 3c664a07
 
   '@testing-library/dom@10.4.0':
     dependencies:
       '@babel/code-frame': 7.26.2
-      '@babel/runtime': 7.27.0
+      '@babel/runtime': 7.26.10
       '@types/aria-query': 5.0.4
       aria-query: 5.3.0
       chalk: 4.1.2
@@ -8815,11 +8811,11 @@
     transitivePeerDependencies:
       - supports-color
 
-  dockerode@4.0.5:
+  dockerode@4.0.6:
     dependencies:
       '@balena/dockerignore': 1.0.2
       '@grpc/grpc-js': 1.13.3
-      '@grpc/proto-loader': 0.7.14
+      '@grpc/proto-loader': 0.7.15
       docker-modem: 5.0.6
       protobufjs: 7.5.0
       tar-fs: 2.1.2
@@ -9180,7 +9176,7 @@
       eslint-scope: 7.2.2
       eslint-utils: 3.0.0(eslint@8.4.1)
       eslint-visitor-keys: 3.4.3
-      espree: 9.6.1
+      espree: 9.2.0
       esquery: 1.6.0
       esutils: 2.0.3
       fast-deep-equal: 3.1.3
@@ -11720,7 +11716,7 @@
       byline: 5.0.0
       debug: 4.4.0(supports-color@5.5.0)
       docker-compose: 0.24.8
-      dockerode: 4.0.5
+      dockerode: 4.0.6
       get-port: 7.1.0
       proper-lockfile: 4.1.2
       properties-reader: 2.3.0
