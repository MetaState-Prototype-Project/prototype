--- conflicted
+++ resolved
@@ -1,10 +1,5 @@
-<<<<<<< HEAD
-import type { Preview } from '@storybook/svelte';
-import '../src/app.css';
-=======
 import type { Preview } from "@storybook/svelte";
 import "../src/app.css";
->>>>>>> 4349ee36
 
 const preview: Preview = {
 	parameters: {
