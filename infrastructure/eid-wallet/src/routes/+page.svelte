<script lang="ts">
<<<<<<< HEAD
	import IdentityCard from "$lib/fragments/IdentityCard/IdentityCard.svelte";


    import { Drawer } from "$lib/ui";
    let isPaneOpen = $state(false);
=======
>>>>>>> 80e2adeb
</script>

<div class="w-screen h-6 bg-red-100">red 100</div>
<div class="w-screen h-6 bg-danger-100">danger 100</div>
<div class="w-screen h-6 bg-red-200">red 200</div>
<div class="w-screen h-6 bg-red-300">red 300</div>
<div class="w-screen h-6 bg-danger-300">danger 300</div>
<div class="w-screen h-6 bg-red-400">red 400</div>
<div class="w-screen h-6 bg-red-500">red 500</div>
<div class="w-screen h-6 bg-danger-500">danger 500</div><|MERGE_RESOLUTION|>--- conflicted
+++ resolved
@@ -1,12 +1,4 @@
 <script lang="ts">
-<<<<<<< HEAD
-	import IdentityCard from "$lib/fragments/IdentityCard/IdentityCard.svelte";
-
-
-    import { Drawer } from "$lib/ui";
-    let isPaneOpen = $state(false);
-=======
->>>>>>> 80e2adeb
 </script>
 
 <div class="w-screen h-6 bg-red-100">red 100</div>
