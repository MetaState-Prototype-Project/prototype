--- conflicted
+++ resolved
@@ -1,5 +1,5 @@
 <script lang="ts">
-<<<<<<< HEAD
+    import { goto } from "$app/navigation";
     import { page } from "$app/state";
     import { PUBLIC_PROVISIONER_URL } from "$env/static/public";
     import AppNav from "$lib/fragments/AppNav/AppNav.svelte";
@@ -20,12 +20,6 @@
     import axios from "axios";
     import { getContext, onDestroy, onMount } from "svelte";
     import type { SVGAttributes } from "svelte/elements";
-<<<<<<< HEAD
-=======
-    import type { GlobalState } from "$lib/global";
-    import axios from "axios";
-    import { goto } from "$app/navigation";
->>>>>>> main
 
     const globalState = getContext<() => GlobalState>("globalState")();
     const pathProps: SVGAttributes<SVGPathElement> = {
@@ -43,7 +37,7 @@
     let scannedData: Scanned | undefined = $state(undefined);
     let scanning = false;
     let loading = false;
-    let redirect = $state();
+    let redirect = $state<string | null>();
     let permissions_nullable: PermissionState | null;
 
     async function startScan() {
@@ -95,114 +89,37 @@
         codeScannedDrawerOpen = false;
         loggedInDrawerOpen = true;
         startScan();
-=======
-import { goto } from "$app/navigation";
-import { PUBLIC_PROVISIONER_URL } from "$env/static/public";
-import AppNav from "$lib/fragments/AppNav/AppNav.svelte";
-import type { GlobalState } from "$lib/global";
-import { Drawer } from "$lib/ui";
-import * as Button from "$lib/ui/Button";
-import { QrCodeIcon } from "@hugeicons/core-free-icons";
-import { HugeiconsIcon } from "@hugeicons/svelte";
-import {
-    Format,
-    type PermissionState,
-    type Scanned,
-    cancel,
-    checkPermissions,
-    requestPermissions,
-    scan,
-} from "@tauri-apps/plugin-barcode-scanner";
-import axios from "axios";
-import { getContext, onDestroy, onMount } from "svelte";
-import type { SVGAttributes } from "svelte/elements";
-
-const globalState = getContext<() => GlobalState>("globalState")();
-const pathProps: SVGAttributes<SVGPathElement> = {
-    stroke: "white",
-    "stroke-width": 7,
-    "stroke-linecap": "round",
-    "stroke-linejoin": "round",
-};
-
-let platform = $state();
-let hostname = $state();
-let session = $state();
-let codeScannedDrawerOpen = $state(false);
-let loggedInDrawerOpen = $state(false);
-let scannedData: Scanned | undefined = $state(undefined);
-let scanning = false;
-let loading = false;
-let redirect = $state<string | null>();
-let permissions_nullable: PermissionState | null;
-
-async function startScan() {
-    let permissions = await checkPermissions()
-        .then((permissions) => {
-            return permissions;
-        })
-        .catch(() => {
-            return null;
-        });
-
-    if (permissions === "prompt") {
-        permissions = await requestPermissions();
->>>>>>> 04a4efb9
     }
 
-    permissions_nullable = permissions;
-
-    if (permissions === "granted") {
-        const formats = [Format.QRCode];
-        const windowed = true;
-        if (scanning) return;
-        scanning = true;
-        scan({ formats, windowed })
-            .then((res) => {
-                scannedData = res;
-                const url = new URL(res.content);
-                platform = url.searchParams.get("platform");
-                const redirectUrl = new URL(
-                    url.searchParams.get("redirect") || "",
-                );
-                redirect = url.searchParams.get("redirect");
-                session = url.searchParams.get("session");
-                hostname = redirectUrl.hostname;
-                codeScannedDrawerOpen = true;
-            })
-            .catch((error) => {
-                console.error("Scan error:", error);
-            })
-            .finally(() => {
-                scanning = false;
-            });
+    async function cancelScan() {
+        await cancel();
+        scanning = false;
     }
-<<<<<<< HEAD
 
     onMount(async () => {
-        const [_empty, ...rest] = page.url.search.split("?")
-        const methodAndParam = rest.join("?")
-        const [method, ...param] = methodAndParam.split("?")
-        const data = param.join("?")
-        const deeplinkMethodSpecifiers = ["auth"]
+        const [_empty, ...rest] = page.url.search.split("?");
+        const methodAndParam = rest.join("?");
+        const [method, ...param] = methodAndParam.split("?");
+        const data = param.join("?");
+        const deeplinkMethodSpecifiers = ["auth"];
         if (method && !deeplinkMethodSpecifiers.includes(method)) {
-            console.error("Unknown method specifier")
+            console.error("Unknown method specifier");
         }
         switch (method) {
             case "auth": {
-                    const params = new URLSearchParams(data)
-                    platform = params.get("platform")
-                    session = params.get("session")
-                    redirect = params.get("redirect")
-                    if (!redirect || !platform || !session) {
-                        console.error("Bad deeplink!")
-                        break
-                    }
-                    hostname = (new URL(redirect as string)).hostname
-                    codeScannedDrawerOpen = true
-                    scanning = false
-                    break
+                const params = new URLSearchParams(data);
+                platform = params.get("platform");
+                session = params.get("session");
+                redirect = params.get("redirect");
+                if (!redirect || !platform || !session) {
+                    console.error("Bad deeplink!");
+                    break;
                 }
+                hostname = new URL(redirect as string).hostname;
+                codeScannedDrawerOpen = true;
+                scanning = false;
+                break;
+            }
         }
         startScan();
     });
@@ -210,31 +127,6 @@
     onDestroy(async () => {
         await cancelScan();
     });
-=======
-}
-
-async function handleAuth() {
-    const vault = await globalState.vaultController.vault;
-    if (!vault || !redirect) return;
-    await axios.post(redirect, { ename: vault.ename, session });
-    codeScannedDrawerOpen = false;
-    loggedInDrawerOpen = true;
-    startScan();
-}
-
-async function cancelScan() {
-    await cancel();
-    scanning = false;
-}
-
-onMount(async () => {
-    startScan();
-});
-
-onDestroy(async () => {
-    await cancelScan();
-});
->>>>>>> 04a4efb9
 </script>
 
 <AppNav title="Scan QR Code" titleClasses="text-white" iconColor="white" />
