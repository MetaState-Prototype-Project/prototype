<script lang="ts">
<<<<<<< HEAD
    import { goto } from "$app/navigation";
    import { Hero, IdentityCard } from "$lib/fragments";
    import type { GlobalState } from "$lib/global";
    import { Drawer } from "$lib/ui";
    import * as Button from "$lib/ui/Button";
    import { QrCodeIcon, Settings02Icon } from "@hugeicons/core-free-icons";
    import { HugeiconsIcon } from "@hugeicons/svelte";
        import {
        getCurrent
    } from '@tauri-apps/plugin-deep-link'
    import { type Snippet, getContext, onMount } from "svelte";
    import { onDestroy } from "svelte";
    import { Shadow } from "svelte-loading-spinners";
    import QrCode from "svelte-qrcode";

    let userData: Record<string, unknown> | undefined = $state(undefined);
    let greeting: string | undefined = $state(undefined);
    let ename: string | undefined = $state(undefined);
    let profileCreationStatus: "idle" | "loading" | "success" | "failed" =
        $state("idle");

    let shareQRdrawerOpen = $state(false);
    let statusInterval: any = $state(undefined);

    function shareQR() {
        alert("QR Code shared!");
        shareQRdrawerOpen = false;
=======
import { goto } from "$app/navigation";
import { Hero, IdentityCard } from "$lib/fragments";
import type { GlobalState } from "$lib/global";
import { Drawer } from "$lib/ui";
import * as Button from "$lib/ui/Button";
import { QrCodeIcon, Settings02Icon } from "@hugeicons/core-free-icons";
import { HugeiconsIcon } from "@hugeicons/svelte";
import { type Snippet, getContext, onMount } from "svelte";
import { onDestroy } from "svelte";
import { Shadow } from "svelte-loading-spinners";
import QrCode from "svelte-qrcode";

let userData: Record<string, unknown> | undefined = $state(undefined);
let greeting: string | undefined = $state(undefined);
let ename: string | undefined = $state(undefined);
let profileCreationStatus: "idle" | "loading" | "success" | "failed" =
    $state("idle");

let shareQRdrawerOpen = $state(false);
let statusInterval: ReturnType<typeof setInterval> | undefined =
    $state(undefined);

function shareQR() {
    alert("QR Code shared!");
    shareQRdrawerOpen = false;
}

async function retryProfileCreation() {
    try {
        await globalState.vaultController.retryProfileCreation();
    } catch (error) {
        console.error("Retry failed:", error);
>>>>>>> 04a4efb9
    }
}

const globalState = getContext<() => GlobalState>("globalState")();

onMount(() => {
    // Load initial data
    (async () => {
        const userInfo = await globalState.userController.user;
        const isFake = await globalState.userController.isFake;
        userData = { ...userInfo, isFake };
        const vaultData = await globalState.vaultController.vault;
        ename = vaultData?.ename;
    })();

<<<<<<< HEAD
    onMount(async () => {
        // Load initial data
        (async () => {
            const userInfo = await globalState.userController.user;
            const isFake = await globalState.userController.isFake;
            userData = { ...userInfo, isFake };
            const vaultData = await globalState.vaultController.vault;
            ename = vaultData?.ename;
        })();
=======
    // Get initial profile creation status
    profileCreationStatus = globalState.vaultController.profileCreationStatus;
>>>>>>> 04a4efb9

    // Set up a watcher for profile creation status changes
    const checkStatus = () => {
        profileCreationStatus =
            globalState.vaultController.profileCreationStatus;
<<<<<<< HEAD

        // Set up a watcher for profile creation status changes
        const checkStatus = () => {
            profileCreationStatus =
                globalState.vaultController.profileCreationStatus;
        };

        // Check status periodically
        statusInterval = setInterval(checkStatus, 1000);

        const urls = await getCurrent()
        if (urls && urls.length > 0) {
            const url = urls[0]
            const [scheme, ...rest] = url.split("://")
            const deeplink = rest.join("://")
            console.log("URL", scheme, deeplink)
            if (scheme !== "w3ds") {
                console.error("unsupported url scheme")
            }
            goto(`/scan-qr?${deeplink}`)
        }

        const currentHour = new Date().getHours();
        greeting =
            currentHour > 17
                ? "Good Evening"
                : currentHour > 12
                  ? "Good Afternoon"
                  : "Good Morning";
    });

    onDestroy(() => {
        if (statusInterval) {
            clearInterval(statusInterval);
        }
    });
=======
    };

    // Check status periodically
    statusInterval = setInterval(checkStatus, 1000);

    const currentHour = new Date().getHours();
    greeting =
        currentHour > 17
            ? "Good Evening"
            : currentHour > 12
              ? "Good Afternoon"
              : "Good Morning";
});

onDestroy(() => {
    if (statusInterval) {
        clearInterval(statusInterval);
    }
});
>>>>>>> 04a4efb9
</script>

{#if profileCreationStatus === "loading"}
    <div class="flex flex-col items-center justify-center min-h-screen gap-6">
        <Shadow size={40} color="rgb(142, 82, 255);" />
        <h3 class="text-xl font-semibold">Setting up your eVault profile</h3>
        <p class="text-black-700 text-center max-w-md">
            We're creating your profile in the eVault. This may take a few
            moments...
        </p>
    </div>
{:else if profileCreationStatus === "failed"}
    <div
        class="flex flex-col items-center justify-center min-h-screen gap-6 px-4"
    >
        <div class="text-center">
            <h3 class="text-xl font-semibold text-danger mb-2">
                Profile Setup Failed
            </h3>
            <p class="text-black-700 text-center max-w-md mb-6">
                We couldn't set up your eVault profile. This might be due to a
                network issue or temporary service unavailability.
            </p>
            <Button.Action
                variant="solid"
                callback={retryProfileCreation}
                class="w-full max-w-xs"
            >
                Try Again
            </Button.Action>
        </div>
    </div>
{:else}
    <div class="flex items-start">
        <Hero title={greeting ?? "Hi!"}>
            {#snippet subtitle()}
                Welcome back to your eID Wallet
            {/snippet}
        </Hero>
        <Button.Nav href="/settings">
            <HugeiconsIcon
                size={32}
                strokeWidth={2}
                className="mt-1.5"
                icon={Settings02Icon}
            />
        </Button.Nav>
    </div>

    {#snippet Section(title: string, children: Snippet)}
        <section class="mt-5">
            <h4>{title}</h4>
            {@render children()}
        </section>
    {/snippet}

    {#snippet eName()}
        <IdentityCard
            variant="eName"
            userId={ename ?? "Loading..."}
            viewBtn={() => alert("View button clicked!")}
            shareBtn={() => (shareQRdrawerOpen = true)}
        />
    {/snippet}
    {#snippet ePassport()}
        <IdentityCard
            variant="ePassport"
            viewBtn={() => goto("/ePassport")}
            userData={userData as Record<string, string>}
        />
    {/snippet}
    {#snippet eVault()}
        <IdentityCard variant="eVault" usedStorage={0.1} totalStorage={10} />
    {/snippet}

    <main class="pb-12">
        {@render Section("eName", eName)}
        {@render Section("ePassport", ePassport)}
        {@render Section("eVault", eVault)}
    </main>

    <Drawer
        title="Scan QR Code"
        bind:isPaneOpen={shareQRdrawerOpen}
        class="flex flex-col gap-4 items-center justify-center"
    >
        <div
            class="flex justify-center relative items-center overflow-hidden h-full rounded-3xl p-8 pt-0"
        >
            <QrCode size={320} value={ename ?? ""} />
        </div>

        <h4 class="text-center mt-2">Share your eName</h4>
        <p class="text-black-700 text-center">
            Anyone scanning this can see your eName
        </p>
        <div class="flex justify-center items-center mt-4">
            <Button.Action variant="solid" callback={shareQR} class="w-full">
                Share
            </Button.Action>
        </div>
    </Drawer>

    <Button.Nav href="/scan-qr">
        <Button.Action
            variant="solid"
            size="sm"
            onclick={() => alert("Action button clicked!")}
            class="mx-auto text-nowrap flex gap-8 fixed bottom-5 left-1/2 -translate-x-1/2 z-10"
        >
            <HugeiconsIcon
                size={32}
                strokeWidth={2}
                className="mr-2"
                icon={QrCodeIcon}
            />
            Scan to Login
        </Button.Action>
    </Button.Nav>
{/if}<|MERGE_RESOLUTION|>--- conflicted
+++ resolved
@@ -1,5 +1,4 @@
 <script lang="ts">
-<<<<<<< HEAD
     import { goto } from "$app/navigation";
     import { Hero, IdentityCard } from "$lib/fragments";
     import type { GlobalState } from "$lib/global";
@@ -15,31 +14,6 @@
     import { Shadow } from "svelte-loading-spinners";
     import QrCode from "svelte-qrcode";
 
-    let userData: Record<string, unknown> | undefined = $state(undefined);
-    let greeting: string | undefined = $state(undefined);
-    let ename: string | undefined = $state(undefined);
-    let profileCreationStatus: "idle" | "loading" | "success" | "failed" =
-        $state("idle");
-
-    let shareQRdrawerOpen = $state(false);
-    let statusInterval: any = $state(undefined);
-
-    function shareQR() {
-        alert("QR Code shared!");
-        shareQRdrawerOpen = false;
-=======
-import { goto } from "$app/navigation";
-import { Hero, IdentityCard } from "$lib/fragments";
-import type { GlobalState } from "$lib/global";
-import { Drawer } from "$lib/ui";
-import * as Button from "$lib/ui/Button";
-import { QrCodeIcon, Settings02Icon } from "@hugeicons/core-free-icons";
-import { HugeiconsIcon } from "@hugeicons/svelte";
-import { type Snippet, getContext, onMount } from "svelte";
-import { onDestroy } from "svelte";
-import { Shadow } from "svelte-loading-spinners";
-import QrCode from "svelte-qrcode";
-
 let userData: Record<string, unknown> | undefined = $state(undefined);
 let greeting: string | undefined = $state(undefined);
 let ename: string | undefined = $state(undefined);
@@ -60,7 +34,6 @@
         await globalState.vaultController.retryProfileCreation();
     } catch (error) {
         console.error("Retry failed:", error);
->>>>>>> 04a4efb9
     }
 }
 
@@ -76,7 +49,6 @@
         ename = vaultData?.ename;
     })();
 
-<<<<<<< HEAD
     onMount(async () => {
         // Load initial data
         (async () => {
@@ -86,25 +58,24 @@
             const vaultData = await globalState.vaultController.vault;
             ename = vaultData?.ename;
         })();
-=======
-    // Get initial profile creation status
-    profileCreationStatus = globalState.vaultController.profileCreationStatus;
->>>>>>> 04a4efb9
 
     // Set up a watcher for profile creation status changes
     const checkStatus = () => {
         profileCreationStatus =
             globalState.vaultController.profileCreationStatus;
-<<<<<<< HEAD
-
-        // Set up a watcher for profile creation status changes
-        const checkStatus = () => {
-            profileCreationStatus =
-                globalState.vaultController.profileCreationStatus;
-        };
-
-        // Check status periodically
-        statusInterval = setInterval(checkStatus, 1000);
+    };
+
+    // Check status periodically
+    statusInterval = setInterval(checkStatus, 1000);
+
+    const currentHour = new Date().getHours();
+    greeting =
+        currentHour > 17
+            ? "Good Evening"
+            : currentHour > 12
+              ? "Good Afternoon"
+              : "Good Morning";
+});
 
         const urls = await getCurrent()
         if (urls && urls.length > 0) {
@@ -132,27 +103,6 @@
             clearInterval(statusInterval);
         }
     });
-=======
-    };
-
-    // Check status periodically
-    statusInterval = setInterval(checkStatus, 1000);
-
-    const currentHour = new Date().getHours();
-    greeting =
-        currentHour > 17
-            ? "Good Evening"
-            : currentHour > 12
-              ? "Good Afternoon"
-              : "Good Morning";
-});
-
-onDestroy(() => {
-    if (statusInterval) {
-        clearInterval(statusInterval);
-    }
-});
->>>>>>> 04a4efb9
 </script>
 
 {#if profileCreationStatus === "loading"}
