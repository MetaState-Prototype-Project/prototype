@import "tailwindcss";
@import "flag-icons/css/flag-icons.min.css";

@plugin "daisyui" {
	/* biome-ignore lint/correctness/noUnknownProperty: DaisyUI v5 specific stuff, not handled yet by Biome */
	themes: false;
	/* biome-ignore lint/correctness/noUnknownProperty: DaisyUI v5 specific stuff, not handled yet by Biome */
	darktheme: "light";
}

@font-face {
	font-family: "Archivo";
	src: url("/fonts/Archivo-VariableFont_wdth,wght.ttf") format("truetype");
	font-weight: 100 900;
	font-style: normal;
}

@theme {
<<<<<<< HEAD
  /* Custom theme */
  --color-primary: #8e52ff;
  --color-primary-100: #e8dcff;
  --color-primary-300: #d2baff;
  --color-primary-500: #bb97ff;
  --color-primary-700: #a575ff;
  --color-primary-900: #8e52ff;

  --color-secondary: #73efd5;
  --color-secondary-100: #e3fcf7;
  --color-secondary-300: #c7f9ee;
  --color-secondary-500: #abf6e6;
  --color-secondary-700: #8ff2dd;
  --color-secondary-900: #73efd5;

  --color-gray-900: #f5f5f5;

  --color-white-900: #ffffff;

  --color-blue: #007AFF;

  --color-black-900: #171a27;
  --color-black-700: #4c4c4c;
  --color-black-500: #797979;
  --color-black-300: #a5a5a5;
  --color-black-100: #d2d2d2;

  --color-black: #1f1f1f;

  --color-red-900: #FF5255;
  --color-red-700: #FF7B77;
  --color-red-500: #FF968E;
  --color-red-300: #FFB1A7;
  --color-red-100: #FFDCDD;

  --color-danger-500: #ff5255;
  --color-danger-300: #ff7d7f;
  --color-danger-100: #ffdcdd;
=======
	/* Custom theme */
	--color-primary: #8e52ff;
	--color-primary-100: #e8dcff;
	--color-primary-200: #d2baff;
	--color-primary-300: #bb97ff;
	--color-primary-400: #a575ff;
	--color-primary-500: #8e52ff;

	--color-secondary: #73efd5;
	--color-secondary-100: #e3fcf7;
	--color-secondary-200: #c7f9ee;
	--color-secondary-300: #abf6e6;
	--color-secondary-400: #8ff2dd;
	--color-secondary-500: #73efd5;

	--color-white: #ffffff;
	--color-gray: #f5f5f5;

	--color-black: #1f1f1f;
	--color-black-100: #d2d2d2;
	--color-black-300: #a5a5a5;
	--color-black-500: #797979;
	--color-black-700: #4c4c4c;
	--color-black-900: #1f1f1f;

	--color-danger: #ff5255;
	--color-danger-100: #ffdcdd;
	--color-danger-200: #ffb1a7;
	--color-danger-300: #ff968e;
	--color-danger-400: #ff7b77;
	--color-danger-500: #ff5255;
>>>>>>> 80e2adeb
}

body {
	font-family: "Archivo", sans-serif;
}

/* Custom classes */
.spin-slow {
	animation: spin 3s linear infinite;
}<|MERGE_RESOLUTION|>--- conflicted
+++ resolved
@@ -16,46 +16,6 @@
 }
 
 @theme {
-<<<<<<< HEAD
-  /* Custom theme */
-  --color-primary: #8e52ff;
-  --color-primary-100: #e8dcff;
-  --color-primary-300: #d2baff;
-  --color-primary-500: #bb97ff;
-  --color-primary-700: #a575ff;
-  --color-primary-900: #8e52ff;
-
-  --color-secondary: #73efd5;
-  --color-secondary-100: #e3fcf7;
-  --color-secondary-300: #c7f9ee;
-  --color-secondary-500: #abf6e6;
-  --color-secondary-700: #8ff2dd;
-  --color-secondary-900: #73efd5;
-
-  --color-gray-900: #f5f5f5;
-
-  --color-white-900: #ffffff;
-
-  --color-blue: #007AFF;
-
-  --color-black-900: #171a27;
-  --color-black-700: #4c4c4c;
-  --color-black-500: #797979;
-  --color-black-300: #a5a5a5;
-  --color-black-100: #d2d2d2;
-
-  --color-black: #1f1f1f;
-
-  --color-red-900: #FF5255;
-  --color-red-700: #FF7B77;
-  --color-red-500: #FF968E;
-  --color-red-300: #FFB1A7;
-  --color-red-100: #FFDCDD;
-
-  --color-danger-500: #ff5255;
-  --color-danger-300: #ff7d7f;
-  --color-danger-100: #ffdcdd;
-=======
 	/* Custom theme */
 	--color-primary: #8e52ff;
 	--color-primary-100: #e8dcff;
@@ -87,7 +47,6 @@
 	--color-danger-300: #ff968e;
 	--color-danger-400: #ff7b77;
 	--color-danger-500: #ff5255;
->>>>>>> 80e2adeb
 }
 
 body {
