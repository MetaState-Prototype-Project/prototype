@import "tailwindcss";
@import "flag-icons/css/flag-icons.min.css";
@plugin "daisyui" {
	themes: false; /* Disable built-in themes */
	darktheme: "light";
}

@font-face {
	font-family: "Archivo";
	src: url("/fonts/Archivo-VariableFont_wdth,wght.ttf") format("truetype");
	font-weight: 100 900;
	font-style: normal;
}

@theme {
<<<<<<< HEAD
	/* Custom theme */
	--color-primary: #8e52ff;
	--color-primary-100: #e8dcff;
	--color-primary-300: #d2baff;
	--color-primary-500: #bb97ff;
	--color-primary-700: #a575ff;
	--color-primary-900: #8e52ff;

	--color-secondary: #73efd5;
	--color-secondary-100: #e3fcf7;
	--color-secondary-300: #c7f9ee;
	--color-secondary-500: #abf6e6;
	--color-secondary-700: #8ff2dd;
	--color-secondary-900: #73efd5;

	--color-gray-900: #f5f5f5;

	--color-white-900: #ffffff;

	--color-black-900: #171a27;
	--color-black-700: #4c4c4c;
	--color-black-500: #797979;
	--color-black-300: #a5a5a5;
	--color-black-100: #d2d2d2;

	--color-black: #1f1f1f;

	--color-red-900: #ff5255;
	--color-red-700: #ff7b77;
	--color-red-500: #ff968e;
	--color-red-300: #ffb1a7;
	--color-red-100: #ffdcdd;

	--color-danger-500: #ff5255;
	--color-danger-300: #ff7d7f;
	--color-danger-100: #ffdcdd;
=======
  /* Custom theme */
  --color-primary: #8e52ff;
  --color-primary-100: #e8dcff;
  --color-primary-200: #d2baff;
  --color-primary-300: #bb97ff;
  --color-primary-400: #a575ff;
  --color-primary-500: #8e52ff;

  --color-secondary: #73efd5;
  --color-secondary-100: #e3fcf7;
  --color-secondary-200: #c7f9ee;
  --color-secondary-300: #abf6e6;
  --color-secondary-400: #8ff2dd;
  --color-secondary-500: #73efd5;

  --color-white: #ffffff;
  --color-gray: #f5f5f5;

  --color-black: #1f1f1f;
  --color-black-100: #d2d2d2;
  --color-black-300: #a5a5a5;
  --color-black-500: #797979;
  --color-black-700: #4c4c4c;
  --color-black-900: #1f1f1f;

  --color-danger: #ff5255;
  --color-danger-100: #ffdcdd;
  --color-danger-200: #ffb1a7;
  --color-danger-300: #ff968e;
  --color-danger-400: #ff7b77;
  --color-danger-500: #ff5255;
>>>>>>> 38f56d51
}

body {
	font-family: "Archivo", sans-serif;
}

/* Custom classes */
.spin-slow {
	animation: spin 3s linear infinite;
}<|MERGE_RESOLUTION|>--- conflicted
+++ resolved
@@ -1,56 +1,18 @@
 @import "tailwindcss";
 @import "flag-icons/css/flag-icons.min.css";
 @plugin "daisyui" {
-	themes: false; /* Disable built-in themes */
-	darktheme: "light";
+  themes: false; /* Disable built-in themes */
+  darktheme: "light";
 }
 
 @font-face {
-	font-family: "Archivo";
-	src: url("/fonts/Archivo-VariableFont_wdth,wght.ttf") format("truetype");
-	font-weight: 100 900;
-	font-style: normal;
+  font-family: "Archivo";
+  src: url("/fonts/Archivo-VariableFont_wdth,wght.ttf") format("truetype");
+  font-weight: 100 900;
+  font-style: normal;
 }
 
 @theme {
-<<<<<<< HEAD
-	/* Custom theme */
-	--color-primary: #8e52ff;
-	--color-primary-100: #e8dcff;
-	--color-primary-300: #d2baff;
-	--color-primary-500: #bb97ff;
-	--color-primary-700: #a575ff;
-	--color-primary-900: #8e52ff;
-
-	--color-secondary: #73efd5;
-	--color-secondary-100: #e3fcf7;
-	--color-secondary-300: #c7f9ee;
-	--color-secondary-500: #abf6e6;
-	--color-secondary-700: #8ff2dd;
-	--color-secondary-900: #73efd5;
-
-	--color-gray-900: #f5f5f5;
-
-	--color-white-900: #ffffff;
-
-	--color-black-900: #171a27;
-	--color-black-700: #4c4c4c;
-	--color-black-500: #797979;
-	--color-black-300: #a5a5a5;
-	--color-black-100: #d2d2d2;
-
-	--color-black: #1f1f1f;
-
-	--color-red-900: #ff5255;
-	--color-red-700: #ff7b77;
-	--color-red-500: #ff968e;
-	--color-red-300: #ffb1a7;
-	--color-red-100: #ffdcdd;
-
-	--color-danger-500: #ff5255;
-	--color-danger-300: #ff7d7f;
-	--color-danger-100: #ffdcdd;
-=======
   /* Custom theme */
   --color-primary: #8e52ff;
   --color-primary-100: #e8dcff;
@@ -82,14 +44,13 @@
   --color-danger-300: #ff968e;
   --color-danger-400: #ff7b77;
   --color-danger-500: #ff5255;
->>>>>>> 38f56d51
 }
 
 body {
-	font-family: "Archivo", sans-serif;
+  font-family: "Archivo", sans-serif;
 }
 
 /* Custom classes */
 .spin-slow {
-	animation: spin 3s linear infinite;
+  animation: spin 3s linear infinite;
 }