@import "tailwindcss";
@import "flag-icons/css/flag-icons.min.css";

<<<<<<< HEAD
=======

>>>>>>> eeec1029
@font-face {
	font-family: "Archivo";
	src: url("/fonts/Archivo-VariableFont_wdth,wght.ttf") format("truetype");
	font-weight: 100 900;
	font-style: normal;
}

@layer base {
	/* Typography */
	h1 {
		@apply text-[90px] text-black font-semibold leading-[1.5];
	}

	h2 {
		@apply text-6xl text-black font-semibold leading-[1.5];
	}

	h3 {
		@apply text-3xl text-black font-semibold leading-[1.5];
	}

	h4 {
		@apply text-xl text-black font-semibold leading-[1.5];
	}

	p {
		@apply text-base text-black font-normal leading-[1.5];
	}

	.small {
		@apply text-xs text-black font-normal leading-[1.5];
	}
}

@theme {
	/* Custom theme */
	--color-primary: #8e52ff;
	--color-primary-100: #e8dcff;
	--color-primary-200: #d2baff;
	--color-primary-300: #bb97ff;
	--color-primary-400: #a575ff;
	--color-primary-500: #8e52ff;

	--color-secondary: #73efd5;
	--color-secondary-100: #e3fcf7;
	--color-secondary-200: #c7f9ee;
	--color-secondary-300: #abf6e6;
	--color-secondary-400: #8ff2dd;
	--color-secondary-500: #73efd5;

	--color-white: #ffffff;
	--color-gray: #f5f5f5;

	--color-black: #1f1f1f;
	--color-black-100: #d2d2d2;
	--color-black-300: #a5a5a5;
	--color-black-500: #797979;
	--color-black-700: #4c4c4c;
	--color-black-900: #1f1f1f;

	--color-danger: #ff5255;
	--color-danger-100: #ffdcdd;
	--color-danger-200: #ffb1a7;
	--color-danger-300: #ff968e;
	--color-danger-400: #ff7b77;
	--color-danger-500: #ff5255;
}

body {
	font-family: "Archivo", sans-serif;
	padding-top: env(safe-area-inset-top);
	padding-bottom: env(safe-area-inset-bottom);
	padding-left: env(safe-area-inset-left);
	padding-right: env(safe-area-inset-right);
}<|MERGE_RESOLUTION|>--- conflicted
+++ resolved
@@ -1,10 +1,6 @@
 @import "tailwindcss";
 @import "flag-icons/css/flag-icons.min.css";
 
-<<<<<<< HEAD
-=======
-
->>>>>>> eeec1029
 @font-face {
 	font-family: "Archivo";
 	src: url("/fonts/Archivo-VariableFont_wdth,wght.ttf") format("truetype");
@@ -15,27 +11,27 @@
 @layer base {
 	/* Typography */
 	h1 {
-		@apply text-[90px] text-black font-semibold leading-[1.5];
+		@apply text-[90px] text-black font-semibold leading-[1.5] leading-[1.5];
 	}
 
 	h2 {
-		@apply text-6xl text-black font-semibold leading-[1.5];
+		@apply text-6xl text-black font-semibold leading-[1.5] leading-[1.5];
 	}
 
 	h3 {
-		@apply text-3xl text-black font-semibold leading-[1.5];
+		@apply text-3xl text-black font-semibold leading-[1.5] leading-[1.5];
 	}
 
 	h4 {
-		@apply text-xl text-black font-semibold leading-[1.5];
+		@apply text-xl text-black font-semibold leading-[1.5] leading-[1.5];
 	}
 
 	p {
-		@apply text-base text-black font-normal leading-[1.5];
+		@apply text-base text-black font-normal leading-[1.5] leading-[1.5];
 	}
 
 	.small {
-		@apply text-xs text-black font-normal leading-[1.5];
+		@apply text-xs text-black font-normal leading-[1.5] leading-[1.5];
 	}
 }
 
