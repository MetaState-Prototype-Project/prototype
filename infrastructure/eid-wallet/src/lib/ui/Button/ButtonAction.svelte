--- conflicted
+++ resolved
@@ -38,23 +38,6 @@
 	}
 };
 
-<<<<<<< HEAD
-const variantClasses = {
-	solid: { background: "bg-primary-900", text: "text-white" },
-	soft: { background: "bg-primary-100", text: "text-primary-900" },
-	danger: { background: "bg-danger-500", text: "text-white" },
-	"danger-soft": { background: "bg-danger-100", text: "text-danger-500" },
-	white: { background: "bg-white", text: "text-black" },
-};
-
-const disabledVariantClasses = {
-	solid: { background: "bg-primary-500", text: "text-white" },
-	soft: { background: "bg-primary-100", text: "text-primary-500" },
-	danger: { background: "bg-danger-300", text: "text-white" },
-	"danger-soft": { background: "bg-danger-100", text: "text-danger-300" },
-	white: { background: "bg-black-100", text: "text-black-700" },
-};
-=======
   const variantClasses = {
     solid: { background: 'bg-primary-500', text: 'text-white' },
     soft: { background: 'bg-primary-100', text: 'text-primary-500' },
@@ -70,7 +53,6 @@
     'danger-soft': { background: 'bg-danger-100', text: 'text-danger-400' },
     white: { background: 'bg-black-100', text: 'text-black-700' },
   }
->>>>>>> 38f56d51
 
 const sizeVariant = {
 	sm: "px-4 py-1.5 text-base h-11",
