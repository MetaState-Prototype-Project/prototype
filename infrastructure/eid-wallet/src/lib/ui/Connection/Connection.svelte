<script lang="ts">
<<<<<<< HEAD
import { cn } from "$lib/utils";
import type { HTMLAttributes } from "svelte/elements";

interface IConnection extends HTMLAttributes<HTMLElement> {
	imgSrc: string;
	connectionName: string;
	lastConnected: Date;
	onClick?: () => void;
}

let {
	imgSrc,
	connectionName,
	lastConnected,
	onClick,
	...restProps
}: IConnection = $props();
=======
  import { cn } from '$lib/utils'
  import type { HTMLAttributes } from 'svelte/elements'

  interface IConnection extends HTMLAttributes<HTMLElement> {
    imgSrc: string
    connectionName: string
    lastConnected: Date
    onClick?: () => void
  }

  let {
    imgSrc,
    connectionName,
    lastConnected,
    onClick,
    ...restProps
  }: IConnection = $props()
>>>>>>> 38f56d51
</script>

<div
  {...restProps}
  class={cn('flex items-center justify-between px-3 py-2', restProps.class)}
>
  <div class="flex items-center gap-2">
    <div
      class="p-3 bg-gray max-w-max rounded-4xl object-cover flex items-center"
    >
      <img class="size-6" src={imgSrc} alt={connectionName} />
    </div>
    <div>
      <h2 class="text-md font-medium text-black-900">{connectionName}</h2>
      <p class="text-xs text-black-700">Last Active {lastConnected}</p>
    </div>
  </div>
  <button class="p-2 text-md font-semibold text-primary-500" onclick={onClick}>
    Disconnect
  </button>
</div><|MERGE_RESOLUTION|>--- conflicted
+++ resolved
@@ -1,23 +1,4 @@
 <script lang="ts">
-<<<<<<< HEAD
-import { cn } from "$lib/utils";
-import type { HTMLAttributes } from "svelte/elements";
-
-interface IConnection extends HTMLAttributes<HTMLElement> {
-	imgSrc: string;
-	connectionName: string;
-	lastConnected: Date;
-	onClick?: () => void;
-}
-
-let {
-	imgSrc,
-	connectionName,
-	lastConnected,
-	onClick,
-	...restProps
-}: IConnection = $props();
-=======
   import { cn } from '$lib/utils'
   import type { HTMLAttributes } from 'svelte/elements'
 
@@ -35,7 +16,6 @@
     onClick,
     ...restProps
   }: IConnection = $props()
->>>>>>> 38f56d51
 </script>
 
 <div
