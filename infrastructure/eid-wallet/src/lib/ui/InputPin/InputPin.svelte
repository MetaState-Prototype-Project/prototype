<script lang="ts">
<<<<<<< HEAD
import { cn } from "$lib/utils";
import { onMount } from "svelte";
import type { HTMLAttributes } from "svelte/elements";

const KEYBOARD = {
	BACKSPACE: "Backspace",
	DELETE: "Delete",
	ANDROID_BACKSPACE: "Backspace",
};

let inputs = $state([0]);
let pins: { [key: number]: string } = $state({});

interface IInputPinProps extends HTMLAttributes<HTMLDivElement> {
	pin: string;
	variant?: "lg" | "sm";
	size?: number;
	focusOnMount?: boolean | undefined;
	inFocus?: boolean | undefined;
	isError?: boolean;
}

let {
	pin = $bindable(""),
	variant = "lg",
	size = 4,
	focusOnMount = true,
	inFocus = false,
	isError = $bindable(false),
	...restProps
}: IInputPinProps = $props();

onMount(async () => {
	inputs = createArray(size);
	pins = await createValueSlot(inputs);
	pin = calcPin(pins);
	if (!focusOnMount) return;
	document.getElementById("pin0")?.focus();
});

$effect(() => {
	pin = calcPin(pins);
});

const calcPin = (pins: { [key: number]: string }) => {
	return Object.values(pins).join("") || "";
};

const isKeyDelete = (key: string) => {
	return (
		key === KEYBOARD.BACKSPACE ||
		key === KEYBOARD.DELETE ||
		key === KEYBOARD.ANDROID_BACKSPACE
	);
};

const changeHandler = (e: KeyboardEvent, i: number) => {
	const current = document.activeElement ?? document.getElementById("pin0");
	const items = Array.from(document.getElementsByClassName("pin-item"));
	const currentIndex = items.indexOf(current as HTMLElement);
	let newIndex: number;

	const regx = /^\d+$/;

	// backspace pressed
	if (isKeyDelete(e.key)) {
		if (pins[i] !== "") {
			// If there is a value in the current pin, just clear it and stay on the same input
			pins[i] = "";
			return;
		} else {
			// If the current input is already empty, move to the previous input
			newIndex = (currentIndex - 1 + items.length) % items.length;
		}
	} else {
		// When a number is typed, replace the current digit with the typed number
		if (regx.test(e.key)) {
			pins[i] = e.key;
			newIndex = (currentIndex + 1) % items.length;
		} else {
			return;
		}
	}

	// Set focus to the new input if it’s needed
	(items[newIndex] as HTMLInputElement)?.focus();
};

const createArray = (size: number) => {
	return new Array(size);
};

const createValueSlot = (arr: any[]) => {
	return arr.reduce((obj, item) => {
		return {
			...obj,
			[item]: "",
		};
	}, {});
};

let uniqueId = "input" + Math.random().toString().split(".")[1];
const cBase =
	"relative w-full margin-x-[auto] flex justify-start items-center gap-[10px] flex-row flex-nowrap select-none";
=======
  import { cn } from '$lib/utils'
  import { onMount } from 'svelte'
  import type { HTMLAttributes } from 'svelte/elements'

  const KEYBOARD = {
    BACKSPACE: 'Backspace',
    DELETE: 'Delete',
    ANDROID_BACKSPACE: 'Backspace',
  }

  let inputs = $state([0])
  let pins: { [key: number]: string } = $state({})

  interface IInputPinProps extends HTMLAttributes<HTMLDivElement> {
    pin: string
    variant?: 'lg' | 'sm'
    size?: number
    focusOnMount?: boolean | undefined
    inFocus?: boolean | undefined
    isError?: boolean
  }

  let {
    pin = $bindable(''),
    variant = 'lg',
    size = 4,
    focusOnMount = true,
    inFocus = false,
    isError = $bindable(false),
    ...restProps
  }: IInputPinProps = $props()

  onMount(async () => {
    inputs = createArray(size)
    pins = await createValueSlot(inputs)
    pin = calcPin(pins)
    if (!focusOnMount) return
    document.getElementById('pin0')?.focus()
  })

  $effect(() => {
    pin = calcPin(pins)
  })

  const calcPin = (pins: { [key: number]: string }) => {
    return Object.values(pins).join('') || ''
  }

  const isKeyDelete = (key: string) => {
    return (
      key === KEYBOARD.BACKSPACE ||
      key === KEYBOARD.DELETE ||
      key === KEYBOARD.ANDROID_BACKSPACE
    )
  }

  const changeHandler = (e: KeyboardEvent, i: number) => {
    const current = document.activeElement ?? document.getElementById('pin0')
    const items = Array.from(document.getElementsByClassName('pin-item'))
    const currentIndex = items.indexOf(current as HTMLElement)
    let newIndex: number

    const regx = /^\d+$/

    // backspace pressed
    if (isKeyDelete(e.key)) {
      if (pins[i] !== '') {
        // If there is a value in the current pin, just clear it and stay on the same input
        pins[i] = ''
        return
      } else {
        // If the current input is already empty, move to the previous input
        newIndex = (currentIndex - 1 + items.length) % items.length
      }
    } else {
      // When a number is typed, replace the current digit with the typed number
      if (regx.test(e.key)) {
        pins[i] = e.key
        newIndex = (currentIndex + 1) % items.length
      } else {
        return
      }
    }

    // Set focus to the new input if it’s needed
    ;(items[newIndex] as HTMLInputElement)?.focus()
  }

  const createArray = (size: number) => {
    return new Array(size)
  }

  const createValueSlot = (arr: any[]) => {
    return arr.reduce((obj, item) => {
      return {
        ...obj,
        [item]: '',
      }
    }, {})
  }

  let uniqueId = 'input' + Math.random().toString().split('.')[1]
  const cBase =
    'relative w-full margin-x-[auto] flex justify-start items-center gap-[10px] flex-row flex-nowrap select-none'
>>>>>>> 38f56d51
</script>

<div
  {...restProps}
  class={cn(`${cBase} ${variant === 'sm' && 'sm'}`, restProps.class)}
>
  {#if inputs.length}
    {#each inputs as item, i}
      <div
        class="singular-input relative w-[68px] h-[81px] flex justify-center items-center select-none"
      >
        <input
          bind:value={pins[i]}
          maxLength="1"
          class="pin-item w-[68px] h-[81px] rounded-[64px] border-[1px] border-transparent text-xl text-center bg-gray select-none {pins[
            i
          ]
            ? 'has-value'
            : ''}"
          class:error={isError}
          id={uniqueId}
          type="tel"
          pattern="\d{1}"
          onfocusin={() => (inFocus = true)}
          onfocusout={() => {
            if (i === inputs.length - 1) inFocus = false
          }}
          maxlength="1"
          onkeydown={(event) => {
            event.preventDefault()
            changeHandler(event, i)
          }}
          placeholder=""
        />
        {#if pins[i] !== ''}
          <div class="mask">·</div>
        {/if}
      </div>
    {/each}
  {/if}
</div>

<style>
  .sm {
    scale: 0.8;
    transform-origin: 0 0;
  }

  .singular-input .mask {
    position: absolute;
    top: 50%;
    left: 50%;
    transform: translate(-50%, -50%);
    font-size: 24px;
    visibility: hidden;
  }

  input.error + .mask {
    color: var(--color-danger-500);
  }

  input {
    color: transparent;
    box-sizing: border-box;
    transition: all 0.4s;
    line-height: 81px;
    -webkit-text-security: disc;
  }

  input.error {
    border-color: var(--color-danger-500);
  }

  input:focus {
    outline: none;
    border-color: var(--color-primary);
  }

  /* Show the mask when the input has a value */
  .singular-input input.has-value + .mask {
    visibility: visible;
  }
</style><|MERGE_RESOLUTION|>--- conflicted
+++ resolved
@@ -1,110 +1,4 @@
 <script lang="ts">
-<<<<<<< HEAD
-import { cn } from "$lib/utils";
-import { onMount } from "svelte";
-import type { HTMLAttributes } from "svelte/elements";
-
-const KEYBOARD = {
-	BACKSPACE: "Backspace",
-	DELETE: "Delete",
-	ANDROID_BACKSPACE: "Backspace",
-};
-
-let inputs = $state([0]);
-let pins: { [key: number]: string } = $state({});
-
-interface IInputPinProps extends HTMLAttributes<HTMLDivElement> {
-	pin: string;
-	variant?: "lg" | "sm";
-	size?: number;
-	focusOnMount?: boolean | undefined;
-	inFocus?: boolean | undefined;
-	isError?: boolean;
-}
-
-let {
-	pin = $bindable(""),
-	variant = "lg",
-	size = 4,
-	focusOnMount = true,
-	inFocus = false,
-	isError = $bindable(false),
-	...restProps
-}: IInputPinProps = $props();
-
-onMount(async () => {
-	inputs = createArray(size);
-	pins = await createValueSlot(inputs);
-	pin = calcPin(pins);
-	if (!focusOnMount) return;
-	document.getElementById("pin0")?.focus();
-});
-
-$effect(() => {
-	pin = calcPin(pins);
-});
-
-const calcPin = (pins: { [key: number]: string }) => {
-	return Object.values(pins).join("") || "";
-};
-
-const isKeyDelete = (key: string) => {
-	return (
-		key === KEYBOARD.BACKSPACE ||
-		key === KEYBOARD.DELETE ||
-		key === KEYBOARD.ANDROID_BACKSPACE
-	);
-};
-
-const changeHandler = (e: KeyboardEvent, i: number) => {
-	const current = document.activeElement ?? document.getElementById("pin0");
-	const items = Array.from(document.getElementsByClassName("pin-item"));
-	const currentIndex = items.indexOf(current as HTMLElement);
-	let newIndex: number;
-
-	const regx = /^\d+$/;
-
-	// backspace pressed
-	if (isKeyDelete(e.key)) {
-		if (pins[i] !== "") {
-			// If there is a value in the current pin, just clear it and stay on the same input
-			pins[i] = "";
-			return;
-		} else {
-			// If the current input is already empty, move to the previous input
-			newIndex = (currentIndex - 1 + items.length) % items.length;
-		}
-	} else {
-		// When a number is typed, replace the current digit with the typed number
-		if (regx.test(e.key)) {
-			pins[i] = e.key;
-			newIndex = (currentIndex + 1) % items.length;
-		} else {
-			return;
-		}
-	}
-
-	// Set focus to the new input if it’s needed
-	(items[newIndex] as HTMLInputElement)?.focus();
-};
-
-const createArray = (size: number) => {
-	return new Array(size);
-};
-
-const createValueSlot = (arr: any[]) => {
-	return arr.reduce((obj, item) => {
-		return {
-			...obj,
-			[item]: "",
-		};
-	}, {});
-};
-
-let uniqueId = "input" + Math.random().toString().split(".")[1];
-const cBase =
-	"relative w-full margin-x-[auto] flex justify-start items-center gap-[10px] flex-row flex-nowrap select-none";
-=======
   import { cn } from '$lib/utils'
   import { onMount } from 'svelte'
   import type { HTMLAttributes } from 'svelte/elements'
@@ -209,7 +103,6 @@
   let uniqueId = 'input' + Math.random().toString().split('.')[1]
   const cBase =
     'relative w-full margin-x-[auto] flex justify-start items-center gap-[10px] flex-row flex-nowrap select-none'
->>>>>>> 38f56d51
 </script>
 
 <div
