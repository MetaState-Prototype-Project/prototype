export { default as Drawer } from "./Drawer/Drawer.svelte";
<<<<<<< HEAD
export { default as InputPin } from "./InputPin/InputPin.svelte";
export { default as ButtonAction } from "./Button/ButtonAction.svelte";
=======
export { default as InputPin } from "./InputPin/InputPin.svelte";
>>>>>>> 80e2adeb
<|MERGE_RESOLUTION|>--- conflicted
+++ resolved
@@ -1,7 +1,3 @@
 export { default as Drawer } from "./Drawer/Drawer.svelte";
-<<<<<<< HEAD
 export { default as InputPin } from "./InputPin/InputPin.svelte";
-export { default as ButtonAction } from "./Button/ButtonAction.svelte";
-=======
-export { default as InputPin } from "./InputPin/InputPin.svelte";
->>>>>>> 80e2adeb
+export { default as ButtonAction } from "./Button/ButtonAction.svelte";