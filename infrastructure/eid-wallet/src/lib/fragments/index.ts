<<<<<<< HEAD
export {default as Header} from "./Header/Header.svelte";
export { default as IdentifierCard } from "./IdentifierCard/IdentifierCard.svelte";
=======
export { default as Header } from "./Header/Header.svelte";
>>>>>>> 80e2adeb
<|MERGE_RESOLUTION|>--- conflicted
+++ resolved
@@ -1,6 +1,2 @@
-<<<<<<< HEAD
 export {default as Header} from "./Header/Header.svelte";
-export { default as IdentifierCard } from "./IdentifierCard/IdentifierCard.svelte";
-=======
-export { default as Header } from "./Header/Header.svelte";
->>>>>>> 80e2adeb
+export { default as IdentifierCard } from "./IdentifierCard/IdentifierCard.svelte";