export type Proof = {
	kid: string;
	signature: string;
	alg: string;
};

export type LogEvent = {
<<<<<<< HEAD
    id: string;
    versionId: string;
    versionTime: Date;
    updateKeys: string[];
    nextKeyHashes: string[];
    method: `w3id:v${string}`;
    proof?: string;
};

export type VerifierCallback = (
    message: string,
    signature: string,
    pubKey: string,
=======
	id: string;
	versionId: string;
	versionTime: Date;
	updateKeys: string[];
	nextKeyHashes: string[];
	method: `w3id:v${string}`;
	proofs?: Proof[];
};

export type VerifierCallback = (
	message: string,
	proofs: Proof[],
	pubKey: string,
>>>>>>> 112dbcbf
) => Promise<boolean>;

export type JWTHeader = {
    alg: string;
    typ: "JWT";
    kid?: string;
};

export type JWTPayload = {
    [key: string]: unknown;
    iat?: number;
    exp?: number;
    nbf?: number;
    iss?: string;
    sub?: string;
    aud?: string;
    jti?: string;
};

export type Signer = {
    sign: (message: string) => Promise<string> | string;
    pubKey: string;
    alg: string;
};

export type RotationLogOptions = {
    nextKeyHashes: string[];
    nextKeySigner: Signer;
};

export type GenesisLogOptions = {
    nextKeyHashes: string[];
    id: string;
};

export function isGenesisOptions(
    options: CreateLogEventOptions,
): options is GenesisLogOptions {
    return "id" in options;
}
export function isRotationOptions(
    options: CreateLogEventOptions,
): options is RotationLogOptions {
    return "nextKeySigner" in options;
}

export type CreateLogEventOptions = GenesisLogOptions | RotationLogOptions;<|MERGE_RESOLUTION|>--- conflicted
+++ resolved
@@ -1,39 +1,23 @@
 export type Proof = {
-	kid: string;
-	signature: string;
-	alg: string;
+    kid: string;
+    signature: string;
+    alg: string;
 };
 
 export type LogEvent = {
-<<<<<<< HEAD
     id: string;
     versionId: string;
     versionTime: Date;
     updateKeys: string[];
     nextKeyHashes: string[];
     method: `w3id:v${string}`;
-    proof?: string;
+    proofs?: Proof[];
 };
 
 export type VerifierCallback = (
     message: string,
-    signature: string,
-    pubKey: string,
-=======
-	id: string;
-	versionId: string;
-	versionTime: Date;
-	updateKeys: string[];
-	nextKeyHashes: string[];
-	method: `w3id:v${string}`;
-	proofs?: Proof[];
-};
-
-export type VerifierCallback = (
-	message: string,
-	proofs: Proof[],
-	pubKey: string,
->>>>>>> 112dbcbf
+    proofs: Proof[],
+    pubKey: string
 ) => Promise<boolean>;
 
 export type JWTHeader = {
@@ -70,12 +54,12 @@
 };
 
 export function isGenesisOptions(
-    options: CreateLogEventOptions,
+    options: CreateLogEventOptions
 ): options is GenesisLogOptions {
     return "id" in options;
 }
 export function isRotationOptions(
-    options: CreateLogEventOptions,
+    options: CreateLogEventOptions
 ): options is RotationLogOptions {
     return "nextKeySigner" in options;
 }
