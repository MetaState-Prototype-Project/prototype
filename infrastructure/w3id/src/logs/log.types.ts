--- conflicted
+++ resolved
@@ -11,66 +11,49 @@
 export type VerifierCallback = (
     message: string,
     signature: string,
-    pubKey: string,
+    pubKey: string
 ) => Promise<boolean>;
 
 export type JWTHeader = {
-	alg: string;
-	typ: "JWT";
-	kid?: string;
+    alg: string;
+    typ: "JWT";
+    kid?: string;
 };
 
 export type JWTPayload = {
-	[key: string]: unknown;
-	iat?: number;
-	exp?: number;
-	nbf?: number;
-	iss?: string;
-	sub?: string;
-	aud?: string;
-	jti?: string;
+    [key: string]: unknown;
+    iat?: number;
+    exp?: number;
+    nbf?: number;
+    iss?: string;
+    sub?: string;
+    aud?: string;
+    jti?: string;
 };
 
 export type Signer = {
-<<<<<<< HEAD
     sign: (message: string) => Promise<string> | string;
     pubKey: string;
+    alg: string;
 };
 
 export type RotationLogOptions = {
     nextKeyHashes: string[];
-    signer: Signer;
     nextKeySigner: Signer;
 };
 
 export type GenesisLogOptions = {
     nextKeyHashes: string[];
     id: string;
-    signer: Signer;
-=======
-	sign: (message: string) => Promise<string> | string;
-	pubKey: string;
-	alg: string;
-};
-
-export type RotationLogOptions = {
-	nextKeyHashes: string[];
-	nextKeySigner: Signer;
-};
-
-export type GenesisLogOptions = {
-	nextKeyHashes: string[];
-	id: string;
->>>>>>> 3c664a07
 };
 
 export function isGenesisOptions(
-    options: CreateLogEventOptions,
+    options: CreateLogEventOptions
 ): options is GenesisLogOptions {
     return "id" in options;
 }
 export function isRotationOptions(
-    options: CreateLogEventOptions,
+    options: CreateLogEventOptions
 ): options is RotationLogOptions {
     return "nextKeySigner" in options;
 }
