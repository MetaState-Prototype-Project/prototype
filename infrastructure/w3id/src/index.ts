--- conflicted
+++ resolved
@@ -1,151 +1,6 @@
-<<<<<<< HEAD
-import { v4 as uuidv4 } from "uuid";
-import { IDLogManager } from "./logs/log-manager";
-import type { JWTHeader, JWTPayload, LogEvent, Signer } from "./logs/log.types";
-import type { StorageSpec } from "./logs/storage/storage-spec";
-import { signJWT } from "./utils/jwt";
-import { generateRandomAlphaNum } from "./utils/rand";
-import { generateUuid } from "./utils/uuid";
-
-export class W3ID {
-    constructor(
-        public id: string,
-        public logs?: IDLogManager,
-    ) {}
-
-    /**
-     * Signs a JWT with the W3ID's signer
-     * @param payload - The JWT payload
-     * @param header - Optional JWT header (defaults to using the signer's alg and W3ID's id as kid)
-     * @returns The signed JWT
-     */
-    public async signJWT(
-        payload: JWTPayload,
-        header?: JWTHeader,
-    ): Promise<string> {
-        if (!this.logs?.signer) {
-            throw new Error("W3ID must have a signer to sign JWTs");
-        }
-        return signJWT(this.logs.signer, payload, `@${this.id}#0`, header);
-    }
-}
-
-export class W3IDBuilder {
-    private signer?: Signer;
-    private repository?: StorageSpec<LogEvent, LogEvent>;
-    private entropy?: string;
-    private namespace?: string;
-    private nextKeyHash?: string;
-    private global?: boolean = false;
-
-    /**
-     * Specify entropy to create the identity with
-     *
-     * @param {string} str
-     */
-    public withEntropy(str: string): W3IDBuilder {
-        this.entropy = str;
-        return this;
-    }
-
-    /**
-     * Specify namespace to use to generate the UUIDv5
-     *
-     * @param {string} uuid
-     */
-    public withNamespace(uuid: string): W3IDBuilder {
-        this.namespace = uuid;
-        return this;
-    }
-
-    /**
-     * Specify whether to create a global identifier or a local identifer
-     *
-     * According to the project specification there are supposed to be 2 main types of
-     * W3ID's ones which are tied to more permanent entities
-     *
-     * A global identifer is expected to live at the registry and starts with an \`@\`
-     *
-     * @param {boolean} isGlobal
-     */
-    public withGlobal(isGlobal: boolean): W3IDBuilder {
-        this.global = isGlobal;
-        return this;
-    }
-
-    /**
-     * Add a logs repository to the W3ID, a rotateble key attached W3ID would need a
-     * repository in which the logs would be stored
-     *
-     * @param {StorageSpec<LogEvent, LogEvent>} storage
-     */
-    public withRepository(
-        storage: StorageSpec<LogEvent, LogEvent>,
-    ): W3IDBuilder {
-        this.repository = storage;
-        return this;
-    }
-
-    /**
-     * Attach a keypair to the W3ID, a key attached W3ID would also need a repository
-     * to be added.
-     *
-     * @param {Signer} signer
-     */
-    public withSigner(signer: Signer): W3IDBuilder {
-        this.signer = signer;
-        return this;
-    }
-
-    /**
-     * Specify the SHA256 hash of the next key which will sign the next log entry after
-     * rotation of keys
-     *
-     * @param {string} hash
-     */
-    public withNextKeyHash(hash: string): W3IDBuilder {
-        this.nextKeyHash = hash;
-        return this;
-    }
-
-    /**
-     * Build the W3ID with provided builder options
-     *
-     * @returns Promise<W3ID>
-     */
-    public async build(): Promise<W3ID> {
-        this.entropy = this.entropy ?? generateRandomAlphaNum();
-        this.namespace = this.namespace ?? uuidv4();
-        const id = `${
-            this.global ? "@" : ""
-        }${generateUuid(this.entropy, this.namespace)}`;
-        if (!this.signer) {
-            return new W3ID(id);
-        }
-        if (!this.repository)
-            throw new Error(
-                "Repository is required, pass with `withRepository` method",
-            );
-
-        if (!this.nextKeyHash)
-            throw new Error(
-                "NextKeyHash is required pass with `withNextKeyHash` method",
-            );
-        const logs = new IDLogManager(this.repository, this.signer);
-        await logs.createLogEvent({
-            id,
-            nextKeyHashes: [this.nextKeyHash],
-        });
-        return new W3ID(id, logs);
-    }
-}
-
-export * from "./utils/jwt";
-=======
 export * from "./w3id";
 export * from "./utils/jwt";
 export * from "./logs/storage/storage-spec";
 export * from "./logs/log.types";
 export * from "./logs/log-manager";
-export * from "./utils/hash";
->>>>>>> 112dbcbf
+export * from "./utils/hash";