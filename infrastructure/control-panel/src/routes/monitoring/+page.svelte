--- conflicted
+++ resolved
@@ -42,20 +42,11 @@
 			selectedPlatforms = JSON.parse(platformsData);
 		}
 
-<<<<<<< HEAD
 		// Check if any items are selected, if not show selection interface
-=======
-		// Check if any items are selected, if not redirect back to home
->>>>>>> 6168f741
 		if (
 			(!selectedEVaults || selectedEVaults.length === 0) &&
 			(!selectedPlatforms || selectedPlatforms.length === 0)
 		) {
-<<<<<<< HEAD
-			// Don't redirect, just show empty state
-=======
-			goto('/');
->>>>>>> 6168f741
 			return;
 		}
 
